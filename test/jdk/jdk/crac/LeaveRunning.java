--- conflicted
+++ resolved
@@ -23,26 +23,17 @@
  * questions.
  */
 
-<<<<<<< HEAD
 import jdk.crac.*;
 
 import jdk.test.lib.crac.CracBuilder;
 import jdk.test.lib.crac.CracTest;
-=======
-import jdk.test.lib.process.OutputAnalyzer;
-import jdk.test.lib.process.ProcessTools;
->>>>>>> 0738da8e
 
 /**
  * @test
  * @library /test/lib
- * @build CheckpointRestore
  * @run main LeaveRunning
  */
-<<<<<<< HEAD
 public class LeaveRunning implements CracTest {
-    private static final String RESTORED_MESSAGE = "Restored";
-
     public static void main(String[] args) throws Exception {
         CracTest.run(LeaveRunning.class, args);
     }
@@ -59,31 +50,5 @@
     public void exec() throws Exception {
         Core.checkpointRestore();
         System.out.println(RESTORED_MESSAGE);
-=======
-public class LeaveRunning {
-    public static void main(String[] args) {
-        OutputAnalyzer output;
-        try {
-            ProcessBuilder pb = ProcessTools.createTestJvm(
-                "-XX:CRaCCheckpointTo=./cr", CheckpointRestore.class.getSimpleName());
-            pb.environment().put("CRAC_CRIU_LEAVE_RUNNING", "");
-            output = ProcessTools.executeProcess(pb);
-        } catch (Exception e) {
-            throw new RuntimeException(e);
-        }
-
-        output.shouldHaveExitValue(0);
-        output.shouldContain(CheckpointRestore.RESTORED_MESSAGE);
-
-        try {
-            output = ProcessTools.executeTestJvm(
-                "-XX:CRaCRestoreFrom=./cr");
-        } catch (Exception e) {
-            throw new RuntimeException(e);
-        }
-
-        output.shouldHaveExitValue(0);
-        output.shouldContain(CheckpointRestore.RESTORED_MESSAGE);
->>>>>>> 0738da8e
     }
 }