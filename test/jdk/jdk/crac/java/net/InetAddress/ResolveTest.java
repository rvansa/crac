/*
 * Copyright (c) 2023, Azul Systems, Inc. All rights reserved.
 * DO NOT ALTER OR REMOVE COPYRIGHT NOTICES OR THIS FILE HEADER.
 *
 * This code is free software; you can redistribute it and/or modify it
 * under the terms of the GNU General Public License version 2 only, as
 * published by the Free Software Foundation.
 *
 * This code is distributed in the hope that it will be useful, but WITHOUT
 * ANY WARRANTY; without even the implied warranty of MERCHANTABILITY or
 * FITNESS FOR A PARTICULAR PURPOSE.  See the GNU General Public License
 * version 2 for more details (a copy is included in the LICENSE file that
 * accompanied this code).
 *
 * You should have received a copy of the GNU General Public License version
 * 2 along with this work; if not, write to the Free Software Foundation,
 * Inc., 51 Franklin St, Fifth Floor, Boston, MA 02110-1301 USA.
 *
 * Please contact Oracle, 500 Oracle Parkway, Redwood Shores, CA 94065 USA
 * or visit www.oracle.com if you need additional information or have any
 * questions.
 */

import jdk.test.lib.Utils;
import jdk.test.lib.containers.docker.Common;
import jdk.test.lib.containers.docker.DockerTestUtils;
import jdk.test.lib.crac.CracBuilder;
import jdk.test.lib.crac.CracProcess;
import jdk.test.lib.crac.CracTest;
import jdk.test.lib.crac.CracTestArg;
<<<<<<< HEAD
import jdk.test.lib.process.StreamPumper;

import java.io.IOException;
import java.io.InputStream;
import java.lang.reflect.Method;
=======

>>>>>>> 2c83b9c3
import java.net.InetAddress;
import java.net.UnknownHostException;
import java.nio.file.Files;
import java.nio.file.Path;
import java.util.concurrent.*;

/*
 * @test
 * @summary Test if InetAddress cache is flushed after checkpoint/restore
 * @requires docker.support
 * @library /test/lib
 * @build ResolveTest
 * @run driver jdk.test.lib.crac.CracTest
 */
public class ResolveTest implements CracTest {
    private static final String imageName = Common.imageName("inet-address");
    public static final String TEST_HOSTNAME = "some.test.hostname.example.com";

    @CracTestArg(value = 0, optional = true)
    String ip;

    @CracTestArg(value = 1, optional = true)
    String checkFile;

    @Override
    public void test() throws Exception {
        if (!DockerTestUtils.canTestDocker()) {
            return;
        }
        CracBuilder builder = new CracBuilder()
                .inDockerImage(imageName).dockerOptions("--add-host", TEST_HOSTNAME + ":192.168.12.34")
                .captureOutput(true)
                .args(CracTest.args(TEST_HOSTNAME, "/second-run"));

        try {
            CompletableFuture<?> firstOutputFuture = new CompletableFuture<Void>();
            CracProcess checkpointed = builder.startCheckpoint().watch(line -> {
                System.out.println("OUTPUT: " + line);
                if (line.equals("192.168.12.34")) {
                    firstOutputFuture.complete(null);
                }
            }, error -> {
                System.err.println("ERROR: " + error);
                firstOutputFuture.cancel(false);
            });
            firstOutputFuture.get(10, TimeUnit.SECONDS);
            builder.checkpointViaJcmd();
            checkpointed.waitForCheckpointed();

            builder.recreateContainer(imageName,
                    "--add-host", TEST_HOSTNAME + ":192.168.56.78",
                    "--volume", Utils.TEST_CLASSES + ":/second-run"); // any file/dir suffices

<<<<<<< HEAD
            // We need to cycle PIDs; had we tried to restore right away the exec would get the
            // same PIDs and restore would fail.
            DockerTestUtils.execute(Container.ENGINE_COMMAND, "exec",
                    CracBuilder.CONTAINER_NAME, "bash", "-c",
                    "cat /dev/null & while [ $! -lt 100 ]; do cat /dev/null & done");
=======

>>>>>>> 2c83b9c3
            builder.startRestore().outputAnalyzer()
                    .shouldHaveExitValue(0)
                    .shouldContain("192.168.56.78");
        } finally {
            builder.ensureContainerKilled();
        }
<<<<<<< HEAD
    }

    @Override
    public void exec() throws Exception {
        if (ip == null || checkFile == null) {
            System.err.println("Args: <ip address> <check file path>");
            return;
        }
        printAddress(ip);
        while (!Files.exists(Path.of(checkFile))) {
            try {
                //noinspection BusyWait
                Thread.sleep(100);
            } catch (InterruptedException e) {
                System.err.println("Interrupted!");
                return;
            }
        }
        printAddress(ip);
    }

    private static void printAddress(String hostname) {
        try {
            InetAddress address = InetAddress.getByName(hostname);
            // we will assume IPv4 address
            byte[] bytes = address.getAddress();
            System.out.print(bytes[0] & 0xFF);
            for (int i = 1; i < bytes.length; ++i) {
                System.out.print('.');
                System.out.print(bytes[i] & 0xFF);
            }
=======
    }

    @Override
    public void exec() throws Exception {
        if (ip == null || checkFile == null) {
            System.err.println("Args: <ip address> <check file path>");
            return;
        }
        printAddress(ip);
        while (!Files.exists(Path.of(checkFile))) {
            try {
                //noinspection BusyWait
                Thread.sleep(100);
            } catch (InterruptedException e) {
                System.err.println("Interrupted!");
                return;
            }
        }
        printAddress(ip);
    }

    private static void printAddress(String hostname) {
        try {
            InetAddress address = InetAddress.getByName(hostname);
            // we will assume IPv4 address
            byte[] bytes = address.getAddress();
            System.out.print(bytes[0] & 0xFF);
            for (int i = 1; i < bytes.length; ++i) {
                System.out.print('.');
                System.out.print(bytes[i] & 0xFF);
            }
>>>>>>> 2c83b9c3
            System.out.println();
        } catch (UnknownHostException e) {
            System.out.println();
        }
    }
}<|MERGE_RESOLUTION|>--- conflicted
+++ resolved
@@ -28,15 +28,7 @@
 import jdk.test.lib.crac.CracProcess;
 import jdk.test.lib.crac.CracTest;
 import jdk.test.lib.crac.CracTestArg;
-<<<<<<< HEAD
-import jdk.test.lib.process.StreamPumper;
 
-import java.io.IOException;
-import java.io.InputStream;
-import java.lang.reflect.Method;
-=======
-
->>>>>>> 2c83b9c3
 import java.net.InetAddress;
 import java.net.UnknownHostException;
 import java.nio.file.Files;
@@ -90,22 +82,13 @@
                     "--add-host", TEST_HOSTNAME + ":192.168.56.78",
                     "--volume", Utils.TEST_CLASSES + ":/second-run"); // any file/dir suffices
 
-<<<<<<< HEAD
-            // We need to cycle PIDs; had we tried to restore right away the exec would get the
-            // same PIDs and restore would fail.
-            DockerTestUtils.execute(Container.ENGINE_COMMAND, "exec",
-                    CracBuilder.CONTAINER_NAME, "bash", "-c",
-                    "cat /dev/null & while [ $! -lt 100 ]; do cat /dev/null & done");
-=======
 
->>>>>>> 2c83b9c3
             builder.startRestore().outputAnalyzer()
                     .shouldHaveExitValue(0)
                     .shouldContain("192.168.56.78");
         } finally {
             builder.ensureContainerKilled();
         }
-<<<<<<< HEAD
     }
 
     @Override
@@ -137,39 +120,6 @@
                 System.out.print('.');
                 System.out.print(bytes[i] & 0xFF);
             }
-=======
-    }
-
-    @Override
-    public void exec() throws Exception {
-        if (ip == null || checkFile == null) {
-            System.err.println("Args: <ip address> <check file path>");
-            return;
-        }
-        printAddress(ip);
-        while (!Files.exists(Path.of(checkFile))) {
-            try {
-                //noinspection BusyWait
-                Thread.sleep(100);
-            } catch (InterruptedException e) {
-                System.err.println("Interrupted!");
-                return;
-            }
-        }
-        printAddress(ip);
-    }
-
-    private static void printAddress(String hostname) {
-        try {
-            InetAddress address = InetAddress.getByName(hostname);
-            // we will assume IPv4 address
-            byte[] bytes = address.getAddress();
-            System.out.print(bytes[0] & 0xFF);
-            for (int i = 1; i < bytes.length; ++i) {
-                System.out.print('.');
-                System.out.print(bytes[i] & 0xFF);
-            }
->>>>>>> 2c83b9c3
             System.out.println();
         } catch (UnknownHostException e) {
             System.out.println();
