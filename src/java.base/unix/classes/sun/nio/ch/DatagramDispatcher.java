/*
 * Copyright (c) 2001, 2022, Oracle and/or its affiliates. All rights reserved.
 * DO NOT ALTER OR REMOVE COPYRIGHT NOTICES OR THIS FILE HEADER.
 *
 * This code is free software; you can redistribute it and/or modify it
 * under the terms of the GNU General Public License version 2 only, as
 * published by the Free Software Foundation.  Oracle designates this
 * particular file as subject to the "Classpath" exception as provided
 * by Oracle in the LICENSE file that accompanied this code.
 *
 * This code is distributed in the hope that it will be useful, but WITHOUT
 * ANY WARRANTY; without even the implied warranty of MERCHANTABILITY or
 * FITNESS FOR A PARTICULAR PURPOSE.  See the GNU General Public License
 * version 2 for more details (a copy is included in the LICENSE file that
 * accompanied this code).
 *
 * You should have received a copy of the GNU General Public License version
 * 2 along with this work; if not, write to the Free Software Foundation,
 * Inc., 51 Franklin St, Fifth Floor, Boston, MA 02110-1301 USA.
 *
 * Please contact Oracle, 500 Oracle Parkway, Redwood Shores, CA 94065 USA
 * or visit www.oracle.com if you need additional information or have any
 * questions.
 */

package sun.nio.ch;

import java.io.FileDescriptor;
import java.io.IOException;

/**
 * Allows different platforms to call different native methods
 * for read and write operations.
 */

class DatagramDispatcher extends UnixDispatcher {

    static {
        IOUtil.load();
    }

    int read(FileDescriptor fd, long address, int len) throws IOException {
        return read0(fd, address, len);
    }

    long readv(FileDescriptor fd, long address, int len) throws IOException {
        return readv0(fd, address, len);
    }

    int write(FileDescriptor fd, long address, int len) throws IOException {
        return write0(fd, address, len);
    }

    long writev(FileDescriptor fd, long address, int len) throws IOException {
        return writev0(fd, address, len);
    }

    void close(FileDescriptor fd) throws IOException {
<<<<<<< HEAD
        FileDispatcherImpl.closeAndMark(fd);
=======
        close0(fd);
>>>>>>> 7dd47998
    }

    void preClose(FileDescriptor fd) throws IOException {
        preClose0(fd);
    }

    void dup(FileDescriptor fd1, FileDescriptor fd2) throws IOException {
        dup0(fd1, fd2);
    }

    static native int read0(FileDescriptor fd, long address, int len)
        throws IOException;

    static native long readv0(FileDescriptor fd, long address, int len)
        throws IOException;

    static native int write0(FileDescriptor fd, long address, int len)
        throws IOException;

    static native long writev0(FileDescriptor fd, long address, int len)
        throws IOException;

    static native void dup0(FileDescriptor fd1, FileDescriptor fd2)
        throws IOException;
}<|MERGE_RESOLUTION|>--- conflicted
+++ resolved
@@ -56,11 +56,7 @@
     }
 
     void close(FileDescriptor fd) throws IOException {
-<<<<<<< HEAD
-        FileDispatcherImpl.closeAndMark(fd);
-=======
-        close0(fd);
->>>>>>> 7dd47998
+        closeAndMark(fd);
     }
 
     void preClose(FileDescriptor fd) throws IOException {
