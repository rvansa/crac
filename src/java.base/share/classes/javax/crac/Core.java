--- conflicted
+++ resolved
@@ -37,11 +37,7 @@
     private Core() {
     }
 
-<<<<<<< HEAD
-    private static final Context<Resource> globalContext = new ContextWrapper(new OrderedContext());
-=======
     private static final Context<Resource> globalContext = new ContextWrapper(new OrderedContext<>("Global Context (javax)"));
->>>>>>> 868baeae
     static {
         jdk.crac.Core.getGlobalContext().register(new ResourceWrapper(null, globalContext));
     }
