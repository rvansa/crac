--- conflicted
+++ resolved
@@ -800,21 +800,10 @@
                 throw new UncheckedIOException(ioe);
             }
         }
-<<<<<<< HEAD
-
-        CleanableResource(File file, int mode)
-            throws IOException {
-            this.cleanable = null;
-            this.istreams = Collections.newSetFromMap(new WeakHashMap<>());
-            this.inflaterCache = new ArrayDeque<>();
-            this.zsrc = Source.get(file, (mode & OPEN_DELETE) != 0);
-        }
 
         public Source getSource() {
             return zsrc;
         }
-=======
->>>>>>> dfacda48
     }
 
     /**
@@ -1199,11 +1188,7 @@
         // private Entry[] entries;             // array of hashed cen entry
         //
         // To reduce the total size of entries further, we use a int[] here to store 3 "int"
-<<<<<<< HEAD
-        // {@code hash}, {@code next} and {@code "pos"} for each entry. The entry can then be
-=======
         // {@code hash}, {@code next} and {@code pos} for each entry. The entry can then be
->>>>>>> dfacda48
         // referred by their index of their positions in the {@code entries}.
         //
         private int[] entries;                  // array of hashed cen entry
