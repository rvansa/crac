/*
 * Copyright (c) 1997, 2021, Oracle and/or its affiliates. All rights reserved.
 * DO NOT ALTER OR REMOVE COPYRIGHT NOTICES OR THIS FILE HEADER.
 *
 * This code is free software; you can redistribute it and/or modify it
 * under the terms of the GNU General Public License version 2 only, as
 * published by the Free Software Foundation.  Oracle designates this
 * particular file as subject to the "Classpath" exception as provided
 * by Oracle in the LICENSE file that accompanied this code.
 *
 * This code is distributed in the hope that it will be useful, but WITHOUT
 * ANY WARRANTY; without even the implied warranty of MERCHANTABILITY or
 * FITNESS FOR A PARTICULAR PURPOSE.  See the GNU General Public License
 * version 2 for more details (a copy is included in the LICENSE file that
 * accompanied this code).
 *
 * You should have received a copy of the GNU General Public License version
 * 2 along with this work; if not, write to the Free Software Foundation,
 * Inc., 51 Franklin St, Fifth Floor, Boston, MA 02110-1301 USA.
 *
 * Please contact Oracle, 500 Oracle Parkway, Redwood Shores, CA 94065 USA
 * or visit www.oracle.com if you need additional information or have any
 * questions.
 */

package java.lang.ref;

import jdk.crac.Context;
import jdk.crac.Resource;
import jdk.internal.crac.Core;
import jdk.internal.crac.JDKResource;
import jdk.internal.vm.annotation.ForceInline;
import jdk.internal.vm.annotation.IntrinsicCandidate;
import jdk.internal.access.JavaLangRefAccess;
import jdk.internal.access.SharedSecrets;
import jdk.internal.ref.Cleaner;

/**
 * Abstract base class for reference objects.  This class defines the
 * operations common to all reference objects.  Because reference objects are
 * implemented in close cooperation with the garbage collector, this class may
 * not be subclassed directly.
 *
 * @author   Mark Reinhold
 * @since    1.2
 */

public abstract class Reference<T> {

    /* The state of a Reference object is characterized by two attributes.  It
     * may be either "active", "pending", or "inactive".  It may also be
     * either "registered", "enqueued", "dequeued", or "unregistered".
     *
     *   Active: Subject to special treatment by the garbage collector.  Some
     *   time after the collector detects that the reachability of the
     *   referent has changed to the appropriate state, the collector
     *   "notifies" the reference, changing the state to either "pending" or
     *   "inactive".
     *   referent != null; discovered = null, or in GC discovered list.
     *
     *   Pending: An element of the pending-Reference list, waiting to be
     *   processed by the ReferenceHandler thread.  The pending-Reference
     *   list is linked through the discovered fields of references in the
     *   list.
     *   referent = null; discovered = next element in pending-Reference list.
     *
     *   Inactive: Neither Active nor Pending.
     *   referent = null.
     *
     *   Registered: Associated with a queue when created, and not yet added
     *   to the queue.
     *   queue = the associated queue.
     *
     *   Enqueued: Added to the associated queue, and not yet removed.
     *   queue = ReferenceQueue.ENQUEUE; next = next entry in list, or this to
     *   indicate end of list.
     *
     *   Dequeued: Added to the associated queue and then removed.
     *   queue = ReferenceQueue.NULL; next = this.
     *
     *   Unregistered: Not associated with a queue when created.
     *   queue = ReferenceQueue.NULL.
     *
     * The collector only needs to examine the referent field and the
     * discovered field to determine whether a (non-FinalReference) Reference
     * object needs special treatment.  If the referent is non-null and not
     * known to be live, then it may need to be discovered for possible later
     * notification.  But if the discovered field is non-null, then it has
     * already been discovered.
     *
     * FinalReference (which exists to support finalization) differs from
     * other references, because a FinalReference is not cleared when
     * notified.  The referent being null or not cannot be used to distinguish
     * between the active state and pending or inactive states.  However,
     * FinalReferences do not support enqueue().  Instead, the next field of a
     * FinalReference object is set to "this" when it is added to the
     * pending-Reference list.  The use of "this" as the value of next in the
     * enqueued and dequeued states maintains the non-active state.  An
     * additional check that the next field is null is required to determine
     * that a FinalReference object is active.
     *
     * Initial states:
     *   [active/registered]
     *   [active/unregistered] [1]
     *
     * Transitions:
     *                            clear [2]
     *   [active/registered]     ------->   [inactive/registered]
     *          |                                 |
     *          |                                 | enqueue
     *          | GC              enqueue [2]     |
     *          |                -----------------|
     *          |                                 |
     *          v                                 |
     *   [pending/registered]    ---              v
     *          |                   | ReferenceHandler
     *          | enqueue [2]       |--->   [inactive/enqueued]
     *          v                   |             |
     *   [pending/enqueued]      ---              |
     *          |                                 | poll/remove
     *          | poll/remove                     | + clear [4]
     *          |                                 |
     *          v            ReferenceHandler     v
     *   [pending/dequeued]      ------>    [inactive/dequeued]
     *
     *
     *                           clear/enqueue/GC [3]
     *   [active/unregistered]   ------
     *          |                      |
     *          | GC                   |
     *          |                      |--> [inactive/unregistered]
     *          v                      |
     *   [pending/unregistered]  ------
     *                           ReferenceHandler
     *
     * Terminal states:
     *   [inactive/dequeued]
     *   [inactive/unregistered]
     *
     * Unreachable states (because enqueue also clears):
     *   [active/enqeued]
     *   [active/dequeued]
     *
     * [1] Unregistered is not permitted for FinalReferences.
     *
     * [2] These transitions are not possible for FinalReferences, making
     * [pending/enqueued], [pending/dequeued], and [inactive/registered]
     * unreachable.
     *
     * [3] The garbage collector may directly transition a Reference
     * from [active/unregistered] to [inactive/unregistered],
     * bypassing the pending-Reference list.
     *
     * [4] The queue handler for FinalReferences also clears the reference.
     */

    private T referent;         /* Treated specially by GC */

    /* The queue this reference gets enqueued to by GC notification or by
     * calling enqueue().
     *
     * When registered: the queue with which this reference is registered.
     *        enqueued: ReferenceQueue.ENQUEUE
     *        dequeued: ReferenceQueue.NULL
     *    unregistered: ReferenceQueue.NULL
     */
    volatile ReferenceQueue<? super T> queue;

    /* The link in a ReferenceQueue's list of Reference objects.
     *
     * When registered: null
     *        enqueued: next element in queue (or this if last)
     *        dequeued: this (marking FinalReferences as inactive)
     *    unregistered: null
     */
    @SuppressWarnings("rawtypes")
    volatile Reference next;

    /* Used by the garbage collector to accumulate Reference objects that need
     * to be revisited in order to decide whether they should be notified.
     * Also used as the link in the pending-Reference list.  The discovered
     * field and the next field are distinct to allow the enqueue() method to
     * be applied to a Reference object while it is either in the
     * pending-Reference list or in the garbage collector's discovered set.
     *
     * When active: null or next element in a discovered reference list
     *              maintained by the GC (or this if last)
     *     pending: next element in the pending-Reference list (null if last)
     *    inactive: null
     */
    private transient Reference<?> discovered;


    /* High-priority thread to enqueue pending References
     */
    private static class ReferenceHandler extends Thread {

        private static void ensureClassInitialized(Class<?> clazz) {
            try {
                Class.forName(clazz.getName(), true, clazz.getClassLoader());
            } catch (ClassNotFoundException e) {
                throw (Error) new NoClassDefFoundError(e.getMessage()).initCause(e);
            }
        }

        static {
            // pre-load and initialize Cleaner class so that we don't
            // get into trouble later in the run loop if there's
            // memory shortage while loading/initializing it lazily.
            ensureClassInitialized(Cleaner.class);
        }

        ReferenceHandler(ThreadGroup g, String name) {
            super(g, null, name, 0, false);
        }

        public void run() {
            while (true) {
                processPendingReferences();
            }
        }
    }

    /*
     * Atomically get and clear (set to null) the VM's pending-Reference list.
     */
    private static native Reference<?> getAndClearReferencePendingList();

    /*
     * Test whether the VM's pending-Reference list contains any entries.
     */
    private static native boolean hasReferencePendingList();

    /*
     * Wait until the VM's pending-Reference list may be non-null.
     */
    private static native void waitForReferencePendingList();

    /*
     * Enqueue a Reference taken from the pending list.  Calling this method
     * takes us from the Reference<?> domain of the pending list elements to
     * having a Reference<T> with a correspondingly typed queue.
     */
    private void enqueueFromPending() {
        var q = queue;
        if (q != ReferenceQueue.NULL) q.enqueue(this);
    }

    private static final Object processPendingLock = new Object();
    private static boolean processPendingActive = false;

    private static JDKResource referenceHandlerResource;

    private static void processPendingReferences() {
        // Only the singleton reference processing thread calls
        // waitForReferencePendingList() and getAndClearReferencePendingList().
        // These are separate operations to avoid a race with other threads
        // that are calling waitForReferenceProcessing().
        waitForReferencePendingList();
        Reference<?> pendingList;
        synchronized (processPendingLock) {
            pendingList = getAndClearReferencePendingList();
            processPendingActive = true;
        }
        while (pendingList != null) {
            Reference<?> ref = pendingList;
            pendingList = ref.discovered;
            ref.discovered = null;

            if (ref instanceof Cleaner) {
                ((Cleaner)ref).clean();
                // Notify any waiters that progress has been made.
                // This improves latency for nio.Bits waiters, which
                // are the only important ones.
                synchronized (processPendingLock) {
                    processPendingLock.notifyAll();
                }
            } else {
                ref.enqueueFromPending();
            }
        }
        // Notify any waiters of completion of current round.
        synchronized (processPendingLock) {
            processPendingActive = false;
            processPendingLock.notifyAll();
        }
    }

    // Wait for progress in reference processing.
    //
    // Returns true after waiting (for notification from the reference
    // processing thread) if either (1) the VM has any pending
    // references, or (2) the reference processing thread is
    // processing references. Otherwise, returns false immediately.
    private static boolean waitForReferenceProcessing()
        throws InterruptedException
    {
        synchronized (processPendingLock) {
            if (processPendingActive || hasReferencePendingList()) {
                // Wait for progress, not necessarily completion.
                processPendingLock.wait();
                return true;
            } else {
                return false;
            }
        }
    }

    static {
        ThreadGroup tg = Thread.currentThread().getThreadGroup();
        for (ThreadGroup tgn = tg;
             tgn != null;
             tg = tgn, tgn = tg.getParent());
        Thread handler = new ReferenceHandler(tg, "Reference Handler");
        /* If there were a special system-only priority greater than
         * MAX_PRIORITY, it would be used here
         */
        handler.setPriority(Thread.MAX_PRIORITY);
        handler.setDaemon(true);
        handler.start();

        // provide access in SharedSecrets
        SharedSecrets.setJavaLangRefAccess(new JavaLangRefAccess() {
            @Override
            public boolean waitForReferenceProcessing()
                throws InterruptedException
            {
                return Reference.waitForReferenceProcessing();
            }

            @Override
            public void runFinalization() {
                Finalizer.runFinalization();
            }

            @Override
<<<<<<< HEAD
            public <T> Reference<? extends T> pollReferenceQueue(ReferenceQueue<T> queue, long timeout) throws InterruptedException {
                return queue.poll(timeout);
            }

            @Override
            public void wakeupReferenceQueue(ReferenceQueue<?> queue) {
                queue.wakeup();
=======
            public java.lang.ref.Cleaner.Cleanable cleanerRegisterWithPriority(java.lang.ref.Cleaner cleaner, Object obj, Runnable action, Core.Priority priority) {
                return cleaner.register(obj, action, priority);
>>>>>>> 6f403eaf
            }
        });

        referenceHandlerResource = new JDKResource() {
            @Override
            public void beforeCheckpoint(Context<? extends Resource> context) throws Exception {
                System.gc();
                // TODO ensure GC done processing all References
                while (waitForReferenceProcessing());
            }

            @Override
            public void afterRestore(Context<? extends Resource> context) throws Exception {
            }
        };
        Core.Priority.REFERENCE_HANDLER.getContext().register(referenceHandlerResource);
    }

    /* -- Referent accessor and setters -- */

    /**
     * Returns this reference object's referent.  If this reference object has
     * been cleared, either by the program or by the garbage collector, then
     * this method returns {@code null}.
     *
     * @apiNote
     * This method returns a strong reference to the referent. This may cause
     * the garbage collector to treat it as strongly reachable until some later
     * collection cycle.  The {@link #refersTo(Object) refersTo} method can be
     * used to avoid such strengthening when testing whether some object is
     * the referent of a reference object; that is, use {@code ref.refersTo(obj)}
     * rather than {@code ref.get() == obj}.
     *
     * @return   The object to which this reference refers, or
     *           {@code null} if this reference object has been cleared
     * @see #refersTo
     */
    @IntrinsicCandidate
    public T get() {
        return this.referent;
    }

    /**
     * Tests if the referent of this reference object is {@code obj}.
     * Using a {@code null} {@code obj} returns {@code true} if the
     * reference object has been cleared.
     *
     * @param  obj the object to compare with this reference object's referent
     * @return {@code true} if {@code obj} is the referent of this reference object
     * @since 16
     */
    public final boolean refersTo(T obj) {
        return refersTo0(obj);
    }

    /* Implementation of refersTo(), overridden for phantom references.
     */
    @IntrinsicCandidate
    native boolean refersTo0(Object o);

    /**
     * Clears this reference object.  Invoking this method will not cause this
     * object to be enqueued.
     *
     * <p> This method is invoked only by Java code; when the garbage collector
     * clears references it does so directly, without invoking this method.
     */
    public void clear() {
        clear0();
    }

    /* Implementation of clear(), also used by enqueue().  A simple
     * assignment of the referent field won't do for some garbage
     * collectors.
     */
    private native void clear0();

    /* -- Operations on inactive FinalReferences -- */

    /* These functions are only used by FinalReference, and must only be
     * called after the reference becomes inactive. While active, a
     * FinalReference is considered weak but the referent is not normally
     * accessed. Once a FinalReference becomes inactive it is considered a
     * strong reference. These functions are used to bypass the
     * corresponding weak implementations, directly accessing the referent
     * field with strong semantics.
     */

    /**
     * Load referent with strong semantics.
     */
    T getFromInactiveFinalReference() {
        assert this instanceof FinalReference;
        assert next != null; // I.e. FinalReference is inactive
        return this.referent;
    }

    /**
     * Clear referent with strong semantics.
     */
    void clearInactiveFinalReference() {
        assert this instanceof FinalReference;
        assert next != null; // I.e. FinalReference is inactive
        this.referent = null;
    }

    /* -- Queue operations -- */

    /**
     * Tests if this reference object is in its associated queue, if any.
     * This method returns {@code true} only if all of the following conditions
     * are met:
     * <ul>
     * <li>this reference object was registered with a queue when it was created; and
     * <li>the garbage collector has added this reference object to the queue
     *     or {@link #enqueue()} is called; and
     * <li>this reference object is not yet removed from the queue.
     * </ul>
     * Otherwise, this method returns {@code false}.
     * This method may return {@code false} if this reference object has been cleared
     * but not enqueued due to the race condition.
     *
     * @deprecated
     * This method was originally specified to test if a reference object has
     * been cleared and enqueued but was never implemented to do this test.
     * This method could be misused due to the inherent race condition
     * or without an associated {@code ReferenceQueue}.
     * An application relying on this method to release critical resources
     * could cause serious performance issue.
     * An application should use {@link ReferenceQueue} to reliably determine
     * what reference objects that have been enqueued or
     * {@link #refersTo(Object) refersTo(null)} to determine if this reference
     * object has been cleared.
     *
     * @return   {@code true} if and only if this reference object is
     *           in its associated queue (if any).
     */
    @Deprecated(since="16")
    public boolean isEnqueued() {
        return (this.queue == ReferenceQueue.ENQUEUED);
    }

    /**
     * Clears this reference object and adds it to the queue with which
     * it is registered, if any.
     *
     * <p> This method is invoked only by Java code; when the garbage collector
     * enqueues references it does so directly, without invoking this method.
     *
     * @return   {@code true} if this reference object was successfully
     *           enqueued; {@code false} if it was already enqueued or if
     *           it was not registered with a queue when it was created
     */
    public boolean enqueue() {
        clear0();               // Intentionally clear0() rather than clear()
        return this.queue.enqueue(this);
    }

    /**
     * Throws {@link CloneNotSupportedException}. A {@code Reference} cannot be
     * meaningfully cloned. Construct a new {@code Reference} instead.
     *
     * @return never returns normally
     * @throws  CloneNotSupportedException always
     *
     * @since 11
     */
    @Override
    protected Object clone() throws CloneNotSupportedException {
        throw new CloneNotSupportedException();
    }

    /* -- Constructors -- */

    Reference(T referent) {
        this(referent, null);
    }

    Reference(T referent, ReferenceQueue<? super T> queue) {
        this.referent = referent;
        this.queue = (queue == null) ? ReferenceQueue.NULL : queue;
    }

    /**
     * Ensures that the object referenced by the given reference remains
     * <a href="package-summary.html#reachability"><em>strongly reachable</em></a>,
     * regardless of any prior actions of the program that might otherwise cause
     * the object to become unreachable; thus, the referenced object is not
     * reclaimable by garbage collection at least until after the invocation of
     * this method.  Invocation of this method does not itself initiate garbage
     * collection or finalization.
     *
     * <p> This method establishes an ordering for
     * <a href="package-summary.html#reachability"><em>strong reachability</em></a>
     * with respect to garbage collection.  It controls relations that are
     * otherwise only implicit in a program -- the reachability conditions
     * triggering garbage collection.  This method is designed for use in
     * uncommon situations of premature finalization where using
     * {@code synchronized} blocks or methods, or using other synchronization
     * facilities are not possible or do not provide the desired control.  This
     * method is applicable only when reclamation may have visible effects,
     * which is possible for objects with finalizers (See Section {@jls 12.6}
     * of <cite>The Java Language Specification</cite>) that
     * are implemented in ways that rely on ordering control for
     * correctness.
     *
     * @apiNote
     * Finalization may occur whenever the virtual machine detects that no
     * reference to an object will ever be stored in the heap: The garbage
     * collector may reclaim an object even if the fields of that object are
     * still in use, so long as the object has otherwise become unreachable.
     * This may have surprising and undesirable effects in cases such as the
     * following example in which the bookkeeping associated with a class is
     * managed through array indices.  Here, method {@code action} uses a
     * {@code reachabilityFence} to ensure that the {@code Resource} object is
     * not reclaimed before bookkeeping on an associated
     * {@code ExternalResource} has been performed; in particular here, to
     * ensure that the array slot holding the {@code ExternalResource} is not
     * nulled out in method {@link Object#finalize}, which may otherwise run
     * concurrently.
     *
     * <pre> {@code
     * class Resource {
     *   private static ExternalResource[] externalResourceArray = ...
     *
     *   int myIndex;
     *   Resource(...) {
     *     myIndex = ...
     *     externalResourceArray[myIndex] = ...;
     *     ...
     *   }
     *   protected void finalize() {
     *     externalResourceArray[myIndex] = null;
     *     ...
     *   }
     *   public void action() {
     *     try {
     *       // ...
     *       int i = myIndex;
     *       Resource.update(externalResourceArray[i]);
     *     } finally {
     *       Reference.reachabilityFence(this);
     *     }
     *   }
     *   private static void update(ExternalResource ext) {
     *     ext.status = ...;
     *   }
     * }}</pre>
     *
     * Here, the invocation of {@code reachabilityFence} is nonintuitively
     * placed <em>after</em> the call to {@code update}, to ensure that the
     * array slot is not nulled out by {@link Object#finalize} before the
     * update, even if the call to {@code action} was the last use of this
     * object.  This might be the case if, for example a usage in a user program
     * had the form {@code new Resource().action();} which retains no other
     * reference to this {@code Resource}.  While probably overkill here,
     * {@code reachabilityFence} is placed in a {@code finally} block to ensure
     * that it is invoked across all paths in the method.  In a method with more
     * complex control paths, you might need further precautions to ensure that
     * {@code reachabilityFence} is encountered along all of them.
     *
     * <p> It is sometimes possible to better encapsulate use of
     * {@code reachabilityFence}.  Continuing the above example, if it were
     * acceptable for the call to method {@code update} to proceed even if the
     * finalizer had already executed (nulling out slot), then you could
     * localize use of {@code reachabilityFence}:
     *
     * <pre> {@code
     * public void action2() {
     *   // ...
     *   Resource.update(getExternalResource());
     * }
     * private ExternalResource getExternalResource() {
     *   ExternalResource ext = externalResourceArray[myIndex];
     *   Reference.reachabilityFence(this);
     *   return ext;
     * }}</pre>
     *
     * <p> Method {@code reachabilityFence} is not required in constructions
     * that themselves ensure reachability.  For example, because objects that
     * are locked cannot, in general, be reclaimed, it would suffice if all
     * accesses of the object, in all methods of class {@code Resource}
     * (including {@code finalize}) were enclosed in {@code synchronized (this)}
     * blocks.  (Further, such blocks must not include infinite loops, or
     * themselves be unreachable, which fall into the corner case exceptions to
     * the "in general" disclaimer.)  However, method {@code reachabilityFence}
     * remains a better option in cases where this approach is not as efficient,
     * desirable, or possible; for example because it would encounter deadlock.
     *
     * @param ref the reference. If {@code null}, this method has no effect.
     * @since 9
     * @jls 12.6 Finalization of Class Instances
     */
    @ForceInline
    public static void reachabilityFence(Object ref) {
        // Does nothing. This method is annotated with @ForceInline to eliminate
        // most of the overhead that using @DontInline would cause with the
        // HotSpot JVM, when this fence is used in a wide variety of situations.
        // HotSpot JVM retains the ref and does not GC it before a call to
        // this method, because the JIT-compilers do not have GC-only safepoints.
    }
}<|MERGE_RESOLUTION|>--- conflicted
+++ resolved
@@ -334,7 +334,6 @@
             }
 
             @Override
-<<<<<<< HEAD
             public <T> Reference<? extends T> pollReferenceQueue(ReferenceQueue<T> queue, long timeout) throws InterruptedException {
                 return queue.poll(timeout);
             }
@@ -342,10 +341,6 @@
             @Override
             public void wakeupReferenceQueue(ReferenceQueue<?> queue) {
                 queue.wakeup();
-=======
-            public java.lang.ref.Cleaner.Cleanable cleanerRegisterWithPriority(java.lang.ref.Cleaner cleaner, Object obj, Runnable action, Core.Priority priority) {
-                return cleaner.register(obj, action, priority);
->>>>>>> 6f403eaf
             }
         });
 
