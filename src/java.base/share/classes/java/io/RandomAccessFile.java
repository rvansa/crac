/*
 * Copyright (c) 1994, 2024, Oracle and/or its affiliates. All rights reserved.
 * DO NOT ALTER OR REMOVE COPYRIGHT NOTICES OR THIS FILE HEADER.
 *
 * This code is free software; you can redistribute it and/or modify it
 * under the terms of the GNU General Public License version 2 only, as
 * published by the Free Software Foundation.  Oracle designates this
 * particular file as subject to the "Classpath" exception as provided
 * by Oracle in the LICENSE file that accompanied this code.
 *
 * This code is distributed in the hope that it will be useful, but WITHOUT
 * ANY WARRANTY; without even the implied warranty of MERCHANTABILITY or
 * FITNESS FOR A PARTICULAR PURPOSE.  See the GNU General Public License
 * version 2 for more details (a copy is included in the LICENSE file that
 * accompanied this code).
 *
 * You should have received a copy of the GNU General Public License version
 * 2 along with this work; if not, write to the Free Software Foundation,
 * Inc., 51 Franklin St, Fifth Floor, Boston, MA 02110-1301 USA.
 *
 * Please contact Oracle, 500 Oracle Parkway, Redwood Shores, CA 94065 USA
 * or visit www.oracle.com if you need additional information or have any
 * questions.
 */

package java.io;

import java.nio.channels.FileChannel;

import jdk.internal.crac.OpenResourcePolicies;
import jdk.internal.access.JavaIORandomAccessFileAccess;
import jdk.internal.access.SharedSecrets;
import jdk.internal.crac.JDKFileResource;
import jdk.internal.misc.Blocker;
import jdk.internal.util.ByteArray;
import jdk.internal.event.FileReadEvent;
import jdk.internal.event.FileWriteEvent;
import sun.nio.ch.FileChannelImpl;


/**
 * Instances of this class support both reading and writing to a
 * random access file. A random access file behaves like a large
 * array of bytes stored in the file system. There is a kind of cursor,
 * or index into the implied array, called the <em>file pointer</em>;
 * input operations read bytes starting at the file pointer and advance
 * the file pointer past the bytes read. If the random access file is
 * created in read/write mode, then output operations are also available;
 * output operations write bytes starting at the file pointer and advance
 * the file pointer past the bytes written. Output operations that write
 * past the current end of the implied array cause the array to be
 * extended. The file pointer can be read by the
 * {@code getFilePointer} method and set by the {@code seek}
 * method.
 * <p>
 * It is generally true of all the reading routines in this class that
 * if end-of-file is reached before the desired number of bytes has been
 * read, an {@code EOFException} (which is a kind of
 * {@code IOException}) is thrown. If any byte cannot be read for
 * any reason other than end-of-file, an {@code IOException} other
 * than {@code EOFException} is thrown. In particular, an
 * {@code IOException} may be thrown if the stream has been closed.
 *
 * @since   1.0
 */

public class RandomAccessFile implements DataOutput, DataInput, Closeable {

    private static final int O_RDONLY = 1;
    private static final int O_RDWR =   2;
    private static final int O_SYNC =   4;
    private static final int O_DSYNC =  8;
    private static final int O_TEMPORARY =  16;

    /**
     * Flag set by jdk.internal.event.JFRTracing to indicate if
     * file reads and writes should be traced by JFR.
     */
    private static boolean jfrTracing;

    private final FileDescriptor fd;

    private final boolean rw;
<<<<<<< HEAD
    private final int imode;
=======
    private final boolean sync;  // O_SYNC or O_DSYNC
>>>>>>> 9ad2e63f

    /**
     * The path of the referenced file
     * (null if the stream is created with a file descriptor)
     */
    private final String path;

    private final Object closeLock = new Object();

    /**
     * A local buffer that allows reading and writing of
     * longer primitive parameters (e.g. long) to be performed
     * using bulk operations rather than on a per-byte basis.
     */
    private final byte[] buffer = new byte[Long.BYTES];

    private volatile FileChannel channel;
    private volatile boolean closed;

    private final JDKFileResource resource = new JDKFileResource() {
        private long offset;

        @Override
        protected FileDescriptor getFD() {
            return fd;
        }

        @Override
        protected String getPath() {
            return path;
        }

        @Override
        protected void closeBeforeCheckpoint(OpenResourcePolicies.Policy policy) throws IOException {
            // We cannot synchronize this without making every other method call synchronized
            offset = getFilePointer();
            close();
        }

        @Override
        protected void reopenAfterRestore(OpenResourcePolicies.Policy policy) throws IOException {
            synchronized (closeLock) {
                open(path, imode);
                seek(offset);
                RandomAccessFile.this.closed = false;
                FileCleanable.register(fd);
            }
        }
    };

    /**
     * Creates a random access file stream to read from, and optionally
     * to write to, a file with the specified pathname. A new
     * {@link FileDescriptor} object is created to represent the
     * connection to the file.
     *
     * <p> The {@code mode} argument specifies the access mode with which the
     * file is to be opened.  The permitted values and their meanings are as
     * specified for the <a
     * href="#mode">{@code RandomAccessFile(File,String)}</a> constructor.
     *
     * <p>
     * If there is a security manager, its {@code checkRead} method
     * is called with the {@code pathname} argument
     * as its argument to see if read access to the file is allowed.
     * If the mode allows writing, the security manager's
     * {@code checkWrite} method
     * is also called with the {@code pathname} argument
     * as its argument to see if write access to the file is allowed.
     *
     * @param      pathname   the system-dependent pathname string
     * @param      mode       the access <a href="#mode">mode</a>
     * @throws     IllegalArgumentException  if the mode argument is not equal
     *             to one of {@code "r"}, {@code "rw"}, {@code "rws"}, or
     *             {@code "rwd"}
     * @throws     FileNotFoundException
     *             if the mode is {@code "r"} but the given pathname string does not
     *             denote an existing regular file, or if the mode begins with
     *             {@code "rw"} but the given pathname string does not denote an
     *             existing, writable regular file and a new regular file of
     *             that pathname cannot be created, or if some other error
     *             occurs while opening or creating the file
     * @throws     SecurityException   if a security manager exists and its
     *             {@code checkRead} method denies read access to the file
     *             or the mode is {@code "rw"} and the security manager's
     *             {@code checkWrite} method denies write access to the file
     * @see        java.lang.SecurityException
     * @see        java.lang.SecurityManager#checkRead(java.lang.String)
     * @see        java.lang.SecurityManager#checkWrite(java.lang.String)
     */
    public RandomAccessFile(String pathname, String mode)
        throws FileNotFoundException
    {
        this(pathname != null ? new File(pathname) : null, mode);
    }

    /**
     * Creates a random access file stream to read from, and optionally to
     * write to, the file specified by the {@link File} argument.  A new {@link
     * FileDescriptor} object is created to represent this file connection.
     *
     * <p>The <a id="mode">{@code mode}</a> argument specifies the access mode
     * in which the file is to be opened.  The permitted values and their
     * meanings are:
     *
     * <table class="striped">
     * <caption style="display:none">Access mode permitted values and meanings</caption>
     * <thead>
     * <tr><th scope="col" style="text-align:left">Value</th><th scope="col" style="text-align:left">Meaning</th></tr>
     * </thead>
     * <tbody>
     * <tr><th scope="row" style="vertical-align:top">{@code "r"}</th>
     *     <td> Open for reading only. Invoking any of the {@code write}
     *     methods of the resulting object will cause an
     *     {@link java.io.IOException} to be thrown.</td></tr>
     * <tr><th scope="row" style="vertical-align:top">{@code "rw"}</th>
     *     <td> Open for reading and writing.  If the file does not already
     *     exist then an attempt will be made to create it.</td></tr>
     * <tr><th scope="row" style="vertical-align:top">{@code "rws"}</th>
     *     <td> Open for reading and writing, as with {@code "rw"}, and also
     *     require that every update to the file's content or metadata be
     *     written synchronously to the underlying storage device.</td></tr>
     * <tr><th scope="row" style="vertical-align:top">{@code "rwd"}</th>
     *     <td> Open for reading and writing, as with {@code "rw"}, and also
     *     require that every update to the file's content be written
     *     synchronously to the underlying storage device.</td></tr>
     * </tbody>
     * </table>
     *
     * The {@code "rws"} and {@code "rwd"} modes work much like the {@link
     * java.nio.channels.FileChannel#force(boolean) force(boolean)} method of
     * the {@link java.nio.channels.FileChannel} class, passing arguments of
     * {@code true} and {@code false}, respectively, except that they always
     * apply to every I/O operation and are therefore often more efficient.  If
     * the file resides on a local storage device then when an invocation of a
     * method of this class returns it is guaranteed that all changes made to
     * the file by that invocation will have been written to that device.  This
     * is useful for ensuring that critical information is not lost in the
     * event of a system crash.  If the file does not reside on a local device
     * then no such guarantee is made.
     *
     * <p>The {@code "rwd"} mode can be used to reduce the number of I/O
     * operations performed.  Using {@code "rwd"} only requires updates to the
     * file's content to be written to storage; using {@code "rws"} requires
     * updates to both the file's content and its metadata to be written, which
     * generally requires at least one more low-level I/O operation.
     *
     * <p>If there is a security manager, its {@code checkRead} method is
     * called with the pathname of the {@code file} argument as its
     * argument to see if read access to the file is allowed.  If the mode
     * allows writing, the security manager's {@code checkWrite} method is
     * also called with the pathname of the {@code file} argument to see if
     * write access to the file is allowed.
     *
     * @param      file   the file object
     * @param      mode   the access mode, as described
     *                    <a href="#mode">above</a>
     * @throws     IllegalArgumentException  if the mode argument is not equal
     *             to one of {@code "r"}, {@code "rw"}, {@code "rws"}, or
     *             {@code "rwd"}
     * @throws     FileNotFoundException
     *             if the mode is {@code "r"} but the given file object does
     *             not denote an existing regular file, or if the mode begins
     *             with {@code "rw"} but the given file object does not denote
     *             an existing, writable regular file and a new regular file of
     *             that pathname cannot be created, or if some other error
     *             occurs while opening or creating the file
     * @throws      SecurityException  if a security manager exists and its
     *             {@code checkRead} method denies read access to the file
     *             or the mode is {@code "rw"} and the security manager's
     *             {@code checkWrite} method denies write access to the file
     * @see        java.lang.SecurityManager#checkRead(java.lang.String)
     * @see        java.lang.SecurityManager#checkWrite(java.lang.String)
     * @see        java.nio.channels.FileChannel#force(boolean)
     */
    @SuppressWarnings("this-escape")
    public RandomAccessFile(File file, String mode)
        throws FileNotFoundException
    {
        this(file, mode, false);
    }

    private RandomAccessFile(File file, String mode, boolean openAndDelete)
        throws FileNotFoundException
    {
        String name = (file != null ? file.getPath() : null);
        int imode = -1;

        boolean rw = false;
        boolean sync = false;
        if (mode.equals("r"))
            imode = O_RDONLY;
        else if (mode.startsWith("rw")) {
            imode = O_RDWR;
            rw = true;
            if (mode.length() > 2) {
                if (mode.equals("rws")) {
                    imode |= O_SYNC;
                    sync = true;
                } else if (mode.equals("rwd")) {
                    imode |= O_DSYNC;
                    sync = true;
                } else
                    imode = -1;
            }
        }
        this.rw = rw;
        this.sync = sync;

        if (openAndDelete)
            imode |= O_TEMPORARY;
        if (imode < 0)
            throw new IllegalArgumentException("Illegal mode \"" + mode
                                               + "\" must be one of "
                                               + "\"r\", \"rw\", \"rws\","
                                               + " or \"rwd\"");
        @SuppressWarnings("removal")
        SecurityManager security = System.getSecurityManager();
        if (security != null) {
            security.checkRead(name);
            if (rw) {
                security.checkWrite(name);
            }
        }
        if (name == null) {
            throw new NullPointerException();
        }
        if (file.isInvalid()) {
            throw new FileNotFoundException("Invalid file path");
        }
        fd = new FileDescriptor();
        fd.attach(this);
        path = name;
        this.imode = imode;
        open(name, imode);
        FileCleanable.register(fd);   // open sets the fd, register the cleanup
    }

    /**
     * Returns the opaque file descriptor object associated with this
     * stream.
     *
     * @return     the file descriptor object associated with this stream.
     * @throws     IOException  if an I/O error occurs.
     * @see        java.io.FileDescriptor
     */
    public final FileDescriptor getFD() throws IOException {
        return fd;
    }

    /**
     * Returns the unique {@link java.nio.channels.FileChannel FileChannel}
     * object associated with this file.
     *
     * <p> The {@link java.nio.channels.FileChannel#position()
     * position} of the returned channel will always be equal to
     * this object's file-pointer offset as returned by the {@link
     * #getFilePointer getFilePointer} method.  Changing this object's
     * file-pointer offset, whether explicitly or by reading or writing bytes,
     * will change the position of the channel, and vice versa.  Changing the
     * file's length via this object will change the length seen via the file
     * channel, and vice versa.
     *
     * @return  the file channel associated with this file
     *
     * @since 1.4
     */
    public final FileChannel getChannel() {
        FileChannel fc = this.channel;
        if (fc == null) {
            synchronized (this) {
                fc = this.channel;
                if (fc == null) {
                    fc = FileChannelImpl.open(fd, path, true, rw, sync, false, this);
                    this.channel = fc;
                    if (closed) {
                        try {
                            fc.close();
                        } catch (IOException ioe) {
                            throw new InternalError(ioe); // should not happen
                        }
                    }
                }
            }
        }
        return fc;
    }

    /**
     * Opens a file and returns the file descriptor.  The file is
     * opened in read-write mode if the O_RDWR bit in {@code mode}
     * is true, else the file is opened as read-only.
     * If the {@code name} refers to a directory, an IOException
     * is thrown.
     *
     * @param name the name of the file
     * @param mode the mode flags, a combination of the O_ constants
     *             defined above
     */
    private native void open0(String name, int mode)
        throws FileNotFoundException;

    // wrap native call to allow instrumentation
    /**
     * Opens a file and returns the file descriptor.  The file is
     * opened in read-write mode if the O_RDWR bit in {@code mode}
     * is true, else the file is opened as read-only.
     * If the {@code name} refers to a directory, an IOException
     * is thrown.
     *
     * @param name the name of the file
     * @param mode the mode flags, a combination of the O_ constants
     *             defined above
     */
    private void open(String name, int mode) throws FileNotFoundException {
        open0(name, mode);
    }

    // 'Read' primitives

    /**
     * Reads a byte of data from this file. The byte is returned as an
     * integer in the range 0 to 255 ({@code 0x00-0x0ff}). This
     * method blocks if no input is yet available.
     * <p>
     * Although {@code RandomAccessFile} is not a subclass of
     * {@code InputStream}, this method behaves in exactly the same
     * way as the {@link InputStream#read()} method of
     * {@code InputStream}.
     *
     * @return     the next byte of data, or {@code -1} if the end of the
     *             file has been reached.
     * @throws     IOException  if an I/O error occurs. Not thrown if
     *                          end-of-file has been reached.
     */
    public int read() throws IOException {
        if (jfrTracing && FileReadEvent.enabled()) {
            return traceRead0();
        }
        return read0();
    }

    private native int read0() throws IOException;

    private int traceRead0() throws IOException {
        int result = 0;
        long bytesRead = 0;
        boolean endOfFile = false;
        long start = 0;
        try {
            start = FileReadEvent.timestamp();
            result = read0();
            if (result < 0) {
                endOfFile = true;
            } else {
                bytesRead = 1;
            }
        } finally {
            long duration = FileReadEvent.timestamp() - start;
            if (FileReadEvent.shouldCommit(duration)) {
                FileReadEvent.commit(start, duration, path, bytesRead, endOfFile);
            }
        }
        return result;
    }

    /**
     * Reads a sub array as a sequence of bytes.
     * @param     b the buffer into which the data is read.
     * @param     off the start offset of the data.
     * @param     len the number of bytes to read.
     * @throws    IOException If an I/O error has occurred.
     */
    private int readBytes(byte[] b, int off, int len) throws IOException {
        if (jfrTracing && FileReadEvent.enabled()) {
            return traceReadBytes0(b, off, len);
        }
        return readBytes0(b, off, len);
    }

    private native int readBytes0(byte[] b, int off, int len) throws IOException;

    private int traceReadBytes0(byte b[], int off, int len) throws IOException {
        int bytesRead = 0;
        long start = 0;
        try {
            start = FileReadEvent.timestamp();
            bytesRead = readBytes0(b, off, len);
        } finally {
            long duration = FileReadEvent.timestamp() - start;
            if (FileReadEvent.shouldCommit(duration)) {
                if (bytesRead < 0) {
                    FileReadEvent.commit(start, duration, path, 0L, true);
                } else {
                    FileReadEvent.commit(start, duration, path, bytesRead, false);
                }
            }
        }
        return bytesRead;
    }

    /**
     * Reads up to {@code len} bytes of data from this file into an
     * array of bytes. This method blocks until at least one byte of input
     * is available.
     * <p>
     * Although {@code RandomAccessFile} is not a subclass of
     * {@code InputStream}, this method behaves in exactly the
     * same way as the {@link InputStream#read(byte[], int, int)} method of
     * {@code InputStream}.
     *
     * @param      b     the buffer into which the data is read.
     * @param      off   the start offset in array {@code b}
     *                   at which the data is written.
     * @param      len   the maximum number of bytes read.
     * @return     the total number of bytes read into the buffer, or
     *             {@code -1} if there is no more data because the end of
     *             the file has been reached.
     * @throws     IOException If the first byte cannot be read for any reason
     *             other than end of file, or if the random access file has been closed,
     *             or if some other I/O error occurs.
     * @throws     NullPointerException If {@code b} is {@code null}.
     * @throws     IndexOutOfBoundsException If {@code off} is negative,
     *             {@code len} is negative, or {@code len} is greater than
     *             {@code b.length - off}
     */
    public int read(byte[] b, int off, int len) throws IOException {
        return readBytes(b, off, len);
    }

    /**
     * Reads up to {@code b.length} bytes of data from this file
     * into an array of bytes. This method blocks until at least one byte
     * of input is available.
     * <p>
     * Although {@code RandomAccessFile} is not a subclass of
     * {@code InputStream}, this method behaves in exactly the
     * same way as the {@link InputStream#read(byte[])} method of
     * {@code InputStream}.
     *
     * @param      b   the buffer into which the data is read.
     * @return     the total number of bytes read into the buffer, or
     *             {@code -1} if there is no more data because the end of
     *             this file has been reached.
     * @throws     IOException If the first byte cannot be read for any reason
     *             other than end of file, or if the random access file has been closed,
     *             or if some other I/O error occurs.
     * @throws     NullPointerException If {@code b} is {@code null}.
     */
    public int read(byte[] b) throws IOException {
        return readBytes(b, 0, b.length);
    }

    /**
     * Reads {@code b.length} bytes from this file into the byte
     * array, starting at the current file pointer. This method reads
     * repeatedly from the file until the requested number of bytes are
     * read. This method blocks until the requested number of bytes are
     * read, the end of the stream is detected, or an exception is thrown.
     *
     * @param   b   the buffer into which the data is read.
     * @throws  NullPointerException if {@code b} is {@code null}.
     * @throws  EOFException  if this file reaches the end before reading
     *              all the bytes.
     * @throws  IOException   if an I/O error occurs.
     */
    public final void readFully(byte[] b) throws IOException {
        readFully(b, 0, b.length);
    }

    /**
     * Reads exactly {@code len} bytes from this file into the byte
     * array, starting at the current file pointer. This method reads
     * repeatedly from the file until the requested number of bytes are
     * read. This method blocks until the requested number of bytes are
     * read, the end of the stream is detected, or an exception is thrown.
     *
     * @param   b     the buffer into which the data is read.
     * @param   off   the start offset into the data array {@code b}.
     * @param   len   the number of bytes to read.
     * @throws  NullPointerException if {@code b} is {@code null}.
     * @throws  IndexOutOfBoundsException if {@code off} is negative,
     *                {@code len} is negative, or {@code len} is greater than
     *                {@code b.length - off}.
     * @throws  EOFException  if this file reaches the end before reading
     *                all the bytes.
     * @throws  IOException   if an I/O error occurs.
     */
    public final void readFully(byte[] b, int off, int len) throws IOException {
        int n = 0;
        do {
            int count = this.read(b, off + n, len - n);
            if (count < 0)
                throw new EOFException();
            n += count;
        } while (n < len);
    }

    /**
     * Attempts to skip over {@code n} bytes of input discarding the
     * skipped bytes.
     * <p>
     *
     * This method may skip over some smaller number of bytes, possibly zero.
     * This may result from any of a number of conditions; reaching end of
     * file before {@code n} bytes have been skipped is only one
     * possibility. This method never throws an {@code EOFException}.
     * The actual number of bytes skipped is returned.  If {@code n}
     * is negative, no bytes are skipped.
     *
     * @param      n   the number of bytes to be skipped.
     * @return     the actual number of bytes skipped.
     * @throws     IOException  if an I/O error occurs.
     */
    public int skipBytes(int n) throws IOException {
        long pos;
        long len;
        long newpos;

        if (n <= 0) {
            return 0;
        }
        pos = getFilePointer();
        len = length();
        newpos = pos + n;
        if (newpos > len) {
            newpos = len;
        }
        seek(newpos);

        /* return the actual number of bytes skipped */
        return (int) (newpos - pos);
    }

    // 'Write' primitives

    /**
     * Writes the specified byte to this file. The write starts at
     * the current file pointer.
     *
     * @param      b   the {@code byte} to be written.
     * @throws     IOException  if an I/O error occurs.
     */
    public void write(int b) throws IOException {
        if (jfrTracing && FileWriteEvent.enabled()) {
            traceImplWrite(b);
            return;
        }
        implWrite(b);
    }

    private void implWrite(int b) throws IOException {
        boolean attempted = Blocker.begin(sync);
        try {
            write0(b);
        } finally {
            Blocker.end(attempted);
        }
    }

    private void traceImplWrite(int b) throws IOException {
        long bytesWritten = 0;
        long start = 0;
        try {
            start = FileWriteEvent.timestamp();
            implWrite(b);
            bytesWritten = 1;
        } finally {
            long duration = FileWriteEvent.timestamp() - start;
            if (FileWriteEvent.shouldCommit(duration)) {
                FileWriteEvent.commit(start, duration, path, bytesWritten);
            }
        }
    }

    private native void write0(int b) throws IOException;

    /**
     * Writes a sub array as a sequence of bytes.
     *
     * @param     b the data to be written
     * @param     off the start offset in the data
     * @param     len the number of bytes that are written
     * @throws    IOException If an I/O error has occurred.
     */
    private void writeBytes(byte[] b, int off, int len) throws IOException {
        if (jfrTracing && FileWriteEvent.enabled()) {
            traceImplWriteBytes(b, off, len);
            return;
        }
        implWriteBytes(b, off, len);
    }

    private void implWriteBytes(byte[] b, int off, int len) throws IOException {
        boolean attempted = Blocker.begin(sync);
        try {
            writeBytes0(b, off, len);
        } finally {
            Blocker.end(attempted);
        }
    }

    private void traceImplWriteBytes(byte b[], int off, int len) throws IOException {
        long bytesWritten = 0;
        long start = 0;
        try {
            start = FileWriteEvent.timestamp();
            implWriteBytes(b, off, len);
            bytesWritten = len;
        } finally {
            long duration = FileWriteEvent.timestamp() - start;
            if (FileWriteEvent.shouldCommit(duration)) {
                FileWriteEvent.commit(start, duration, path, bytesWritten);
            }
        }
    }

    private native void writeBytes0(byte[] b, int off, int len) throws IOException;

    /**
     * Writes {@code b.length} bytes from the specified byte array
     * to this file, starting at the current file pointer.
     *
     * @param      b   the data.
     * @throws     IOException  if an I/O error occurs.
     */
    public void write(byte[] b) throws IOException {
        writeBytes(b, 0, b.length);
    }

    /**
     * Writes {@code len} bytes from the specified byte array
     * starting at offset {@code off} to this file.
     *
     * @param      b     the data.
     * @param      off   the start offset in the data.
     * @param      len   the number of bytes to write.
     * @throws     IOException  if an I/O error occurs.
     * @throws     IndexOutOfBoundsException {@inheritDoc}
     */
    public void write(byte[] b, int off, int len) throws IOException {
        writeBytes(b, off, len);
    }

    // 'Random access' stuff

    /**
     * Returns the current offset in this file.
     *
     * @return     the offset from the beginning of the file, in bytes,
     *             at which the next read or write occurs.
     * @throws     IOException  if an I/O error occurs.
     */
    public native long getFilePointer() throws IOException;

    /**
     * Sets the file-pointer offset, measured from the beginning of this
     * file, at which the next read or write occurs.  The offset may be
     * set beyond the end of the file. Setting the offset beyond the end
     * of the file does not change the file length.  The file length will
     * change only by writing after the offset has been set beyond the end
     * of the file.
     *
     * @param      pos   the offset position, measured in bytes from the
     *                   beginning of the file, at which to set the file
     *                   pointer.
     * @throws     IOException  if {@code pos} is less than
     *                          {@code 0} or if an I/O error occurs.
     */
    public void seek(long pos) throws IOException {
        if (pos < 0) {
            throw new IOException("Negative seek offset");
        }
        seek0(pos);
    }

    private native void seek0(long pos) throws IOException;

    /**
     * Returns the length of this file.
     *
     * @return     the length of this file, measured in bytes.
     * @throws     IOException  if an I/O error occurs.
     */
    public long length() throws IOException {
        return length0();
    }

    private native long length0() throws IOException;

    /**
     * Sets the length of this file.
     *
     * <p> If the present length of the file as returned by the
     * {@linkplain #length length} method is greater than the desired length
     * of the file specified by the {@code newLength} argument, then the file
     * will be truncated.
     *
     * <p> If the present length of the file is smaller than the desired length,
     * then the file will be extended.  The contents of the extended portion of
     * the file are not defined.
     *
     * <p> If the present length of the file is equal to the desired length,
     * then the file and its length will be unchanged.
     *
     * <p> In all cases, after this method returns, the file offset as returned
     * by the {@linkplain #getFilePointer getFilePointer} method will equal the
     * minimum of the desired length and the file offset before this method was
     * called, even if the length is unchanged.  In other words, this method
     * constrains the file offset to the closed interval {@code [0,newLength]}.
     *
     * @param      newLength    The desired length of the file
     * @throws     IOException  If the argument is negative or
     *                          if some other I/O error occurs
     * @since      1.2
     */
    public void setLength(long newLength) throws IOException {
        setLength0(newLength);
    }

    private native void setLength0(long newLength) throws IOException;

    /**
     * Closes this random access file stream and releases any system
     * resources associated with the stream. A closed random access
     * file cannot perform input or output operations and cannot be
     * reopened.
     *
     * <p> If this file has an associated channel then the channel is closed
     * as well.
     *
     * @apiNote
     * If this stream has an associated channel then this method will close the
     * channel, which in turn will close this stream. Subclasses that override
     * this method should be prepared to handle possible reentrant invocation.
     *
     * @throws     IOException  if an I/O error occurs.
     */
    public void close() throws IOException {
        if (closed) {
            return;
        }
        synchronized (closeLock) {
            if (closed) {
                return;
            }
            closed = true;
        }

        FileChannel fc = channel;
        if (fc != null) {
            // possible race with getChannel(), benign since
            // FileChannel.close is final and idempotent
            fc.close();
        }

        fd.closeAll(new Closeable() {
            public void close() throws IOException {
               fd.close();
           }
        });
    }

    //
    //  Some "reading/writing Java data types" methods stolen from
    //  DataInputStream and DataOutputStream.
    //

    /**
     * Reads a {@code boolean} from this file. This method reads a
     * single byte from the file, starting at the current file pointer.
     * A value of {@code 0} represents
     * {@code false}. Any other value represents {@code true}.
     * This method blocks until the byte is read, the end of the stream
     * is detected, or an exception is thrown.
     *
     * @return     the {@code boolean} value read.
     * @throws     EOFException  if this file has reached the end.
     * @throws     IOException   if an I/O error occurs.
     */
    public final boolean readBoolean() throws IOException {
        return readUnsignedByte() != 0;
    }

    /**
     * Reads a signed eight-bit value from this file. This method reads a
     * byte from the file, starting from the current file pointer.
     * If the byte read is {@code b}, where
     * {@code 0 <= b <= 255},
     * then the result is:
     * {@snippet lang=java :
     *     (byte)(b)
     * }
     * <p>
     * This method blocks until the byte is read, the end of the stream
     * is detected, or an exception is thrown.
     *
     * @return     the next byte of this file as a signed eight-bit
     *             {@code byte}.
     * @throws     EOFException  if this file has reached the end.
     * @throws     IOException   if an I/O error occurs.
     */
    public final byte readByte() throws IOException {
        return (byte) readUnsignedByte();
    }

    /**
     * Reads an unsigned eight-bit number from this file. This method reads
     * a byte from this file, starting at the current file pointer,
     * and returns that byte.
     * <p>
     * This method blocks until the byte is read, the end of the stream
     * is detected, or an exception is thrown.
     *
     * @return     the next byte of this file, interpreted as an unsigned
     *             eight-bit number.
     * @throws     EOFException  if this file has reached the end.
     * @throws     IOException   if an I/O error occurs.
     */
    public final int readUnsignedByte() throws IOException {
        int ch = this.read();
        if (ch < 0)
            throw new EOFException();
        return ch;
    }

    /**
     * Reads a signed 16-bit number from this file. The method reads two
     * bytes from this file, starting at the current file pointer.
     * If the two bytes read, in order, are
     * {@code b1} and {@code b2}, where each of the two values is
     * between {@code 0} and {@code 255}, inclusive, then the
     * result is equal to:
     * {@snippet lang=java :
     *     (short)((b1 << 8) | b2)
     * }
     * <p>
     * This method blocks until the two bytes are read, the end of the
     * stream is detected, or an exception is thrown.
     *
     * @return     the next two bytes of this file, interpreted as a signed
     *             16-bit number.
     * @throws     EOFException  if this file reaches the end before reading
     *               two bytes.
     * @throws     IOException   if an I/O error occurs.
     */
    public final short readShort() throws IOException {
        return (short) readUnsignedShort();
    }

    /**
     * Reads an unsigned 16-bit number from this file. This method reads
     * two bytes from the file, starting at the current file pointer.
     * If the bytes read, in order, are
     * {@code b1} and {@code b2}, where
     * {@code 0 <= b1, b2 <= 255},
     * then the result is equal to:
     * {@snippet lang=java :
     *     (b1 << 8) | b2
     * }
     * <p>
     * This method blocks until the two bytes are read, the end of the
     * stream is detected, or an exception is thrown.
     *
     * @return     the next two bytes of this file, interpreted as an unsigned
     *             16-bit integer.
     * @throws     EOFException  if this file reaches the end before reading
     *               two bytes.
     * @throws     IOException   if an I/O error occurs.
     */
    public final int readUnsignedShort() throws IOException {
        readFully(buffer, 0, Short.BYTES);
        return  ((buffer[1] & 0xff)      ) +
                ((buffer[0] & 0xff) <<  8);
    }

    /**
     * Reads a character from this file. This method reads two
     * bytes from the file, starting at the current file pointer.
     * If the bytes read, in order, are
     * {@code b1} and {@code b2}, where
     * {@code 0 <= b1, b2 <= 255},
     * then the result is equal to:
     * {@snippet lang=java :
     *     (char)((b1 << 8) | b2)
     * }
     * <p>
     * This method blocks until the two bytes are read, the end of the
     * stream is detected, or an exception is thrown.
     *
     * @return     the next two bytes of this file, interpreted as a
     *                  {@code char}.
     * @throws     EOFException  if this file reaches the end before reading
     *               two bytes.
     * @throws     IOException   if an I/O error occurs.
     */
    public final char readChar() throws IOException {
        return (char) readUnsignedShort();
    }

    /**
     * Reads a signed 32-bit integer from this file. This method reads 4
     * bytes from the file, starting at the current file pointer.
     * If the bytes read, in order, are {@code b1},
     * {@code b2}, {@code b3}, and {@code b4}, where
     * {@code 0 <= b1, b2, b3, b4 <= 255},
     * then the result is equal to:
     * {@snippet lang=java :
     *     (b1 << 24) | (b2 << 16) + (b3 << 8) + b4
     * }
     * <p>
     * This method blocks until the four bytes are read, the end of the
     * stream is detected, or an exception is thrown.
     *
     * @return     the next four bytes of this file, interpreted as an
     *             {@code int}.
     * @throws     EOFException  if this file reaches the end before reading
     *               four bytes.
     * @throws     IOException   if an I/O error occurs.
     */
    public final int readInt() throws IOException {
        readFully(buffer, 0, Integer.BYTES);
        return ByteArray.getInt(buffer, 0);
    }

    /**
     * Reads a signed 64-bit integer from this file. This method reads eight
     * bytes from the file, starting at the current file pointer.
     * If the bytes read, in order, are
     * {@code b1}, {@code b2}, {@code b3},
     * {@code b4}, {@code b5}, {@code b6},
     * {@code b7}, and {@code b8,} where:
     * {@snippet :
     *     0 <= b1, b2, b3, b4, b5, b6, b7, b8 <= 255
     * }
     * <p>
     * then the result is equal to:
     * {@snippet lang=java :
     *     ((long)b1 << 56) + ((long)b2 << 48)
     *         + ((long)b3 << 40) + ((long)b4 << 32)
     *         + ((long)b5 << 24) + ((long)b6 << 16)
     *         + ((long)b7 << 8) + b8
     * }
     * <p>
     * This method blocks until the eight bytes are read, the end of the
     * stream is detected, or an exception is thrown.
     *
     * @return     the next eight bytes of this file, interpreted as a
     *             {@code long}.
     * @throws     EOFException  if this file reaches the end before reading
     *               eight bytes.
     * @throws     IOException   if an I/O error occurs.
     */
    public final long readLong() throws IOException {
        readFully(buffer, 0, Long.BYTES);
        return ByteArray.getLong(buffer, 0);
    }

    /**
     * Reads a {@code float} from this file. This method reads an
     * {@code int} value, starting at the current file pointer,
     * as if by the {@code readInt} method
     * and then converts that {@code int} to a {@code float}
     * using the {@code intBitsToFloat} method in class
     * {@code Float}.
     * <p>
     * This method blocks until the four bytes are read, the end of the
     * stream is detected, or an exception is thrown.
     *
     * @return     the next four bytes of this file, interpreted as a
     *             {@code float}.
     * @throws     EOFException  if this file reaches the end before reading
     *             four bytes.
     * @throws     IOException   if an I/O error occurs.
     * @see        java.io.RandomAccessFile#readInt()
     * @see        java.lang.Float#intBitsToFloat(int)
     */
    public final float readFloat() throws IOException {
        readFully(buffer, 0, Float.BYTES);
        return ByteArray.getFloat(buffer, 0);
    }

    /**
     * Reads a {@code double} from this file. This method reads a
     * {@code long} value, starting at the current file pointer,
     * as if by the {@code readLong} method
     * and then converts that {@code long} to a {@code double}
     * using the {@code longBitsToDouble} method in
     * class {@code Double}.
     * <p>
     * This method blocks until the eight bytes are read, the end of the
     * stream is detected, or an exception is thrown.
     *
     * @return     the next eight bytes of this file, interpreted as a
     *             {@code double}.
     * @throws     EOFException  if this file reaches the end before reading
     *             eight bytes.
     * @throws     IOException   if an I/O error occurs.
     * @see        java.io.RandomAccessFile#readLong()
     * @see        java.lang.Double#longBitsToDouble(long)
     */
    public final double readDouble() throws IOException {
        readFully(buffer, 0, Double.BYTES);
        return ByteArray.getDouble(buffer, 0);
    }

    /**
     * Reads the next line of text from this file.  This method successively
     * reads bytes from the file, starting at the current file pointer,
     * until it reaches a line terminator or the end
     * of the file.  Each byte is converted into a character by taking the
     * byte's value for the lower eight bits of the character and setting the
     * high eight bits of the character to zero.  This method does not,
     * therefore, support the full Unicode character set.
     *
     * <p> A line of text is terminated by a carriage-return character
     * ({@code '\u005Cr'}), a newline character ({@code '\u005Cn'}), a
     * carriage-return character immediately followed by a newline character,
     * or the end of the file.  Line-terminating characters are discarded and
     * are not included as part of the string returned.
     *
     * <p> This method blocks until a newline character is read, a carriage
     * return and the byte following it are read (to see if it is a newline),
     * the end of the file is reached, or an exception is thrown.
     *
     * @return     the next line of text from this file, or null if end
     *             of file is encountered before even one byte is read.
     * @throws     IOException  if an I/O error occurs.
     */

    public final String readLine() throws IOException {
        StringBuilder input = new StringBuilder();
        int c = -1;
        boolean eol = false;

        while (!eol) {
            switch (c = read()) {
                case -1, '\n' -> eol = true;
                case '\r'     -> {
                    eol = true;
                    long cur = getFilePointer();
                    if ((read()) != '\n') {
                        seek(cur);
                    }
                }
                default -> input.append((char) c);
            }
        }

        if ((c == -1) && (input.length() == 0)) {
            return null;
        }
        return input.toString();
    }

    /**
     * Reads in a string from this file. The string has been encoded
     * using a
     * <a href="DataInput.html#modified-utf-8">modified UTF-8</a>
     * format.
     * <p>
     * The first two bytes are read, starting from the current file
     * pointer, as if by
     * {@code readUnsignedShort}. This value gives the number of
     * following bytes that are in the encoded string, not
     * the length of the resulting string. The following bytes are then
     * interpreted as bytes encoding characters in the modified UTF-8 format
     * and are converted into characters.
     * <p>
     * This method blocks until all the bytes are read, the end of the
     * stream is detected, or an exception is thrown.
     *
     * @return     a Unicode string.
     * @throws     EOFException            if this file reaches the end before
     *               reading all the bytes.
     * @throws     IOException             if an I/O error occurs.
     * @throws     UTFDataFormatException  if the bytes do not represent
     *               valid modified UTF-8 encoding of a Unicode string.
     * @see        java.io.RandomAccessFile#readUnsignedShort()
     */
    public final String readUTF() throws IOException {
        return DataInputStream.readUTF(this);
    }

    /**
     * Writes a {@code boolean} to the file as a one-byte value. The
     * value {@code true} is written out as the value
     * {@code (byte)1}; the value {@code false} is written out
     * as the value {@code (byte)0}. The write starts at
     * the current position of the file pointer.
     *
     * @param      v   a {@code boolean} value to be written.
     * @throws     IOException  if an I/O error occurs.
     */
    public final void writeBoolean(boolean v) throws IOException {
        write(v ? 1 : 0);
    }

    /**
     * Writes a {@code byte} to the file as a one-byte value. The
     * write starts at the current position of the file pointer.
     *
     * @param      v   a {@code byte} value to be written.
     * @throws     IOException  if an I/O error occurs.
     */
    public final void writeByte(int v) throws IOException {
        write(v);
    }

    /**
     * Writes a {@code short} to the file as two bytes, high byte first.
     * The write starts at the current position of the file pointer.
     *
     * @param      v   a {@code short} to be written.
     * @throws     IOException  if an I/O error occurs.
     */
    public final void writeShort(int v) throws IOException {
        buffer[1] = (byte)(v       );
        buffer[0] = (byte)(v >>>  8);
        write(buffer, 0, Short.BYTES);
    }

    /**
     * Writes a {@code char} to the file as a two-byte value, high
     * byte first. The write starts at the current position of the
     * file pointer.
     *
     * @param      v   a {@code char} value to be written.
     * @throws     IOException  if an I/O error occurs.
     */
    public final void writeChar(int v) throws IOException {
        writeShort(v);
    }

    /**
     * Writes an {@code int} to the file as four bytes, high byte first.
     * The write starts at the current position of the file pointer.
     *
     * @param      v   an {@code int} to be written.
     * @throws     IOException  if an I/O error occurs.
     */
    public final void writeInt(int v) throws IOException {
        ByteArray.setInt(buffer, 0, v);
        write(buffer, 0, Integer.BYTES);
        //written += 4;
    }

    /**
     * Writes a {@code long} to the file as eight bytes, high byte first.
     * The write starts at the current position of the file pointer.
     *
     * @param      v   a {@code long} to be written.
     * @throws     IOException  if an I/O error occurs.
     */
    public final void writeLong(long v) throws IOException {
        ByteArray.setLong(buffer, 0, v);
        write(buffer, 0, Long.BYTES);
    }

    /**
     * Converts the float argument to an {@code int} using the
     * {@code floatToIntBits} method in class {@code Float},
     * and then writes that {@code int} value to the file as a
     * four-byte quantity, high byte first. The write starts at the
     * current position of the file pointer.
     *
     * @param      v   a {@code float} value to be written.
     * @throws     IOException  if an I/O error occurs.
     * @see        java.lang.Float#floatToIntBits(float)
     */
    public final void writeFloat(float v) throws IOException {
        ByteArray.setFloat(buffer, 0, v);
        write(buffer, 0, Float.BYTES);
    }

    /**
     * Converts the double argument to a {@code long} using the
     * {@code doubleToLongBits} method in class {@code Double},
     * and then writes that {@code long} value to the file as an
     * eight-byte quantity, high byte first. The write starts at the current
     * position of the file pointer.
     *
     * @param      v   a {@code double} value to be written.
     * @throws     IOException  if an I/O error occurs.
     * @see        java.lang.Double#doubleToLongBits(double)
     */
    public final void writeDouble(double v) throws IOException {
        ByteArray.setDouble(buffer, 0, v);
        write(buffer, 0, Double.BYTES);
    }

    /**
     * Writes the string to the file as a sequence of bytes. Each
     * character in the string is written out, in sequence, by discarding
     * its high eight bits. The write starts at the current position of
     * the file pointer.
     *
     * @param      s   a string of bytes to be written.
     * @throws     IOException  if an I/O error occurs.
     */
    @SuppressWarnings("deprecation")
    public final void writeBytes(String s) throws IOException {
        int len = s.length();
        byte[] b = new byte[len];
        s.getBytes(0, len, b, 0);
        writeBytes(b, 0, len);
    }

    /**
     * Writes a string to the file as a sequence of characters. Each
     * character is written to the data output stream as if by the
     * {@code writeChar} method. The write starts at the current
     * position of the file pointer.
     *
     * @param      s   a {@code String} value to be written.
     * @throws     IOException  if an I/O error occurs.
     * @see        java.io.RandomAccessFile#writeChar(int)
     */
    public final void writeChars(String s) throws IOException {
        int clen = s.length();
        int blen = 2*clen;
        byte[] b = new byte[blen];
        char[] c = new char[clen];
        s.getChars(0, clen, c, 0);
        for (int i = 0, j = 0; i < clen; i++) {
            b[j++] = (byte)(c[i] >>> 8);
            b[j++] = (byte)(c[i] >>> 0);
        }
        writeBytes(b, 0, blen);
    }

    /**
     * Writes a string to the file using
     * <a href="DataInput.html#modified-utf-8">modified UTF-8</a>
     * encoding in a machine-independent manner.
     * <p>
     * First, two bytes are written to the file, starting at the
     * current file pointer, as if by the
     * {@code writeShort} method giving the number of bytes to
     * follow. This value is the number of bytes actually written out,
     * not the length of the string. Following the length, each character
     * of the string is output, in sequence, using the modified UTF-8 encoding
     * for each character.
     *
     * @param      str   a string to be written.
     * @throws     IOException  if an I/O error occurs.
     */
    public final void writeUTF(String str) throws IOException {
        DataOutputStream.writeUTF(str, this);
    }

    private static native void initIDs();

    static {
        initIDs();
        SharedSecrets.setJavaIORandomAccessFileAccess(new JavaIORandomAccessFileAccess()
        {
            // This is for j.u.z.ZipFile.OPEN_DELETE. The O_TEMPORARY flag
            // is only implemented/supported on Windows.
            public RandomAccessFile openAndDelete(File file, String mode)
                throws IOException
            {
                return new RandomAccessFile(file, mode, true);
            }
        });
    }
}<|MERGE_RESOLUTION|>--- conflicted
+++ resolved
@@ -81,11 +81,8 @@
     private final FileDescriptor fd;
 
     private final boolean rw;
-<<<<<<< HEAD
+    private final boolean sync;  // O_SYNC or O_DSYNC
     private final int imode;
-=======
-    private final boolean sync;  // O_SYNC or O_DSYNC
->>>>>>> 9ad2e63f
 
     /**
      * The path of the referenced file
