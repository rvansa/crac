/*
 * Copyright (c) 2003, 2019, Oracle and/or its affiliates. All rights reserved.
 * DO NOT ALTER OR REMOVE COPYRIGHT NOTICES OR THIS FILE HEADER.
 *
 * This code is free software; you can redistribute it and/or modify it
 * under the terms of the GNU General Public License version 2 only, as
 * published by the Free Software Foundation.  Oracle designates this
 * particular file as subject to the "Classpath" exception as provided
 * by Oracle in the LICENSE file that accompanied this code.
 *
 * This code is distributed in the hope that it will be useful, but WITHOUT
 * ANY WARRANTY; without even the implied warranty of MERCHANTABILITY or
 * FITNESS FOR A PARTICULAR PURPOSE.  See the GNU General Public License
 * version 2 for more details (a copy is included in the LICENSE file that
 * accompanied this code).
 *
 * You should have received a copy of the GNU General Public License version
 * 2 along with this work; if not, write to the Free Software Foundation,
 * Inc., 51 Franklin St, Fifth Floor, Boston, MA 02110-1301 USA.
 *
 * Please contact Oracle, 500 Oracle Parkway, Redwood Shores, CA 94065 USA
 * or visit www.oracle.com if you need additional information or have any
 * questions.
 */

package java.io;

import java.net.Socket;
import java.util.*;

import jdk.crac.Context;
import jdk.crac.RestoreException;
import jdk.crac.impl.OpenFDPolicies;
import jdk.crac.impl.CheckpointOpenFileException;
import jdk.internal.access.JavaIOFileDescriptorAccess;
import jdk.internal.access.SharedSecrets;
import jdk.internal.crac.*;
import jdk.internal.ref.PhantomCleanable;

/**
 * Instances of the file descriptor class serve as an opaque handle
 * to the underlying machine-specific structure representing an open
 * file, an open socket, or another source or sink of bytes.
 * The main practical use for a file descriptor is to create a
 * {@link FileInputStream} or {@link FileOutputStream} to contain it.
 * <p>
 * Applications should not create their own file descriptors.
 *
 * @author  Pavani Diwanji
 * @since   1.0
 */
public final class FileDescriptor {

    private int fd;

    private long handle;

    private Closeable parent;
    private List<Closeable> otherParents;
    private boolean closed;

    class Resource implements jdk.internal.crac.JDKResource {
        private int originalFd = -1;
        private String originalType;
        private String originalPath;
        private int originalFlags;
        private long originalOffset;
        private boolean closedByNIO;
        final Exception stackTraceHolder;

        Resource() {
            if (JDKContext.Properties.COLLECT_FD_STACKTRACES) {
                // About the timestamp: we cannot format it nicely since this
                // exception is sometimes created too early in the VM lifecycle
                // (but it's hard to detect when it would be safe to do).
                stackTraceHolder = new Exception("This file descriptor was created by "
                        + Thread.currentThread().getName() + " at epoch:" + System.currentTimeMillis() + " here");
            } else {
                stackTraceHolder = null;
            }
            Core.Priority.FILE_DESCRIPTORS.getContext().register(this);
        }

        @Override
        public void beforeCheckpoint(Context<? extends jdk.crac.Resource> context) throws Exception {
            if (!closedByNIO) {
                FileDescriptor.this.beforeCheckpoint();
            }
        }

        @Override
        public void afterRestore(Context<? extends jdk.crac.Resource> context) throws Exception {
            FileDescriptor.this.afterRestore();
        }

        @Override
        public String toString() {
            return getClass().getName() + "(FD " + fd + ")";
        }
    }

    Resource resource = new Resource();

    /**
     * true, if file is opened for appending.
     */
    private boolean append;

    static {
        initIDs();

<<<<<<< HEAD
        Core.getJDKContext().register(checkpointListener = new JDKResourceStub(JDKResource.Priority.NORMAL) {
=======
        JDKResource resource = new JDKResource() {
>>>>>>> a282698d
            @Override
            public void beforeCheckpoint(Context<? extends jdk.crac.Resource> context) {
                JDKContext ctx = Core.getJDKContext();
                ctx.claimFd(in, "System.in");
                ctx.claimFd(out, "System.out");
                ctx.claimFd(err, "System.err");
            }
<<<<<<< HEAD
        });
        OpenFDPolicies.ensureRegistered();
=======

            @Override
            public void afterRestore(Context<? extends jdk.crac.Resource> context) {
            }
        };
        checkpointListener = resource;
        Core.Priority.NORMAL.getContext().register(resource);
>>>>>>> a282698d
    }

    // Set up JavaIOFileDescriptorAccess in SharedSecrets
    static {
        SharedSecrets.setJavaIOFileDescriptorAccess(
                new JavaIOFileDescriptorAccess() {
                    public void set(FileDescriptor fdo, int fd) {
                        fdo.set(fd);
                    }

                    public int get(FileDescriptor fdo) {
                        return fdo.fd;
                    }

                    public void setAppend(FileDescriptor fdo, boolean append) {
                        fdo.append = append;
                    }

                    public boolean getAppend(FileDescriptor fdo) {
                        return fdo.append;
                    }

                    public void close(FileDescriptor fdo) throws IOException {
                        fdo.close();
                    }

                    @Override
                    public void markClosed(FileDescriptor fdo) {
                        fdo.resource.closedByNIO = true;
                    }

                    /* Register for a normal FileCleanable fd/handle cleanup. */
                    public void registerCleanup(FileDescriptor fdo) {
                        FileCleanable.register(fdo);
                    }

                    /* Register a custom PhantomCleanup. */
                    public void registerCleanup(FileDescriptor fdo,
                                                PhantomCleanable<FileDescriptor> cleanup) {
                        fdo.registerCleanup(cleanup);
                    }

                    public void unregisterCleanup(FileDescriptor fdo) {
                        fdo.unregisterCleanup();
                    }

                    public void setHandle(FileDescriptor fdo, long handle) {
                        fdo.setHandle(handle);
                    }

                    public long getHandle(FileDescriptor fdo) {
                        return fdo.handle;
                    }
                }
        );
    }

    /**
     * Cleanup in case FileDescriptor is not explicitly closed.
     */
    private PhantomCleanable<FileDescriptor> cleanup;

    /**
     * Constructs an (invalid) FileDescriptor object.
     * The fd or handle is set later.
     */
    public FileDescriptor() {
        fd = -1;
        handle = -1;
    }

    /**
     * Used for standard input, output, and error only.
     * For Windows the corresponding handle is initialized.
     * For Unix the append mode is cached.
     * @param fd the raw fd number (0, 1, 2)
     */
    private FileDescriptor(int fd) {
        this.fd = fd;
        this.handle = getHandle(fd);
        this.append = getAppend(fd);
    }

    /**
     * A handle to the standard input stream. Usually, this file
     * descriptor is not used directly, but rather via the input stream
     * known as {@code System.in}.
     *
     * @see     java.lang.System#in
     */
    public static final FileDescriptor in = new FileDescriptor(0);

    /**
     * A handle to the standard output stream. Usually, this file
     * descriptor is not used directly, but rather via the output stream
     * known as {@code System.out}.
     * @see     java.lang.System#out
     */
    public static final FileDescriptor out = new FileDescriptor(1);

    /**
     * A handle to the standard error stream. Usually, this file
     * descriptor is not used directly, but rather via the output stream
     * known as {@code System.err}.
     *
     * @see     java.lang.System#err
     */
    public static final FileDescriptor err = new FileDescriptor(2);

    /**
     * Tests if this file descriptor object is valid.
     *
     * @return  {@code true} if the file descriptor object represents a
     *          valid, open file, socket, or other active I/O connection;
     *          {@code false} otherwise.
     */
    public boolean valid() {
        return (handle != -1) || (fd != -1);
    }

    private static final JDKResource checkpointListener;


    /**
     * Force all system buffers to synchronize with the underlying
     * device.  This method returns after all modified data and
     * attributes of this FileDescriptor have been written to the
     * relevant device(s).  In particular, if this FileDescriptor
     * refers to a physical storage medium, such as a file in a file
     * system, sync will not return until all in-memory modified copies
     * of buffers associated with this FileDescriptor have been
     * written to the physical medium.
     *
     * sync is meant to be used by code that requires physical
     * storage (such as a file) to be in a known state  For
     * example, a class that provided a simple transaction facility
     * might use sync to ensure that all changes to a file caused
     * by a given transaction were recorded on a storage medium.
     *
     * sync only affects buffers downstream of this FileDescriptor.  If
     * any in-memory buffering is being done by the application (for
     * example, by a BufferedOutputStream object), those buffers must
     * be flushed into the FileDescriptor (for example, by invoking
     * OutputStream.flush) before that data will be affected by sync.
     *
     * @throws    SyncFailedException
     *        Thrown when the buffers cannot be flushed,
     *        or because the system cannot guarantee that all the
     *        buffers have been synchronized with physical media.
     * @since     1.1
     */
    public native void sync() throws SyncFailedException;

    /* This routine initializes JNI field offsets for the class */
    private static native void initIDs();

    /*
     * On Windows return the handle for the standard streams.
     */
    private static native long getHandle(int d);

    /**
     * Returns true, if the file was opened for appending.
     */
    private static native boolean getAppend(int fd);

    /**
     * Set the fd.
     * Used on Unix and for sockets on Windows and Unix.
     * If setting to -1, clear the cleaner.
     * The {@link #registerCleanup} method should be called for new fds.
     * @param fd the raw fd or -1 to indicate closed
     */
    @SuppressWarnings("unchecked")
    synchronized void set(int fd) {
        if (fd == -1 && cleanup != null) {
            cleanup.clear();
            cleanup = null;
        }
        this.fd = fd;
    }

    /**
     * Set the handle.
     * Used on Windows for regular files.
     * If setting to -1, clear the cleaner.
     * The {@link #registerCleanup} method should be called for new handles.
     * @param handle the handle or -1 to indicate closed
     */
    @SuppressWarnings("unchecked")
    void setHandle(long handle) {
        if (handle == -1 && cleanup != null) {
            cleanup.clear();
            cleanup = null;
        }
        this.handle = handle;
    }

    /**
     * Register a cleanup for the current handle.
     * Used directly in java.io and indirectly via fdAccess.
     * The cleanup should be registered after the handle is set in the FileDescriptor.
     * @param cleanable a PhantomCleanable to register
     */
    @SuppressWarnings("unchecked")
    synchronized void registerCleanup(PhantomCleanable<FileDescriptor> cleanable) {
        Objects.requireNonNull(cleanable, "cleanable");
        if (cleanup != null) {
            cleanup.clear();
        }
        cleanup = cleanable;
    }

    /**
     * Unregister a cleanup for the current raw fd or handle.
     * Used directly in java.io and indirectly via fdAccess.
     * Normally {@link #close()} should be used except in cases where
     * it is certain the caller will close the raw fd and the cleanup
     * must not close the raw fd.  {@link #unregisterCleanup()} must be
     * called before the raw fd is closed to prevent a race that makes
     * it possible for the fd to be reallocated to another use and later
     * the cleanup might be invoked.
     */
    synchronized void unregisterCleanup() {
        if (cleanup != null) {
            cleanup.clear();
        }
        cleanup = null;
    }

    /**
     * Close the raw file descriptor or handle, if it has not already been closed.
     * The native code sets the fd and handle to -1.
     * Clear the cleaner so the close does not happen twice.
     * Package private to allow it to be used in java.io.
     * @throws IOException if close fails
     */
    @SuppressWarnings("unchecked")
    synchronized void close() throws IOException {
        unregisterCleanup();
        close0();
    }

    @SuppressWarnings("fallthrough")
    private synchronized void beforeCheckpoint() throws CheckpointOpenFileException {
        if (valid()) {
            JDKContext ctx = jdk.internal.crac.Core.getJDKContext();
            String path = getPath();
            String type = getType();
            OpenFDPolicies.BeforeCheckpoint policy = OpenFDPolicies.CHECKPOINT.get(fd, type, path);
            switch (policy) {
                case ERROR:
                    if (ctx.claimFdWeak(this, this)) {
                        String info;
                        if ("socket".equals(type)) {
                            info = Socket.getDescription(this);
                        } else {
                            info = (path != null ? path : "unknown path") + " (" + (type != null ? type : "unknown") + ")";
                        }
                        String msg = "FileDescriptor " + this.fd + " left open: " + info + " ";
                        if (!JDKContext.Properties.COLLECT_FD_STACKTRACES) {
                            msg += JDKContext.COLLECT_FD_STACKTRACES_HINT;
                        }
                        throw new CheckpointOpenFileException(msg, resource.stackTraceHolder);
                    }
                    break;
                case WARN_CLOSE:
                    LoggerContainer.warn("CRaC: File descriptor {0} ({1}) was not closed by the application!", fd, path);
                    // intentional fallthrough
                case CLOSE:
                    resource.originalFd = fd;
                    resource.originalType = type;
                    resource.originalPath = path;
                    resource.originalFlags = getFlags();
                    resource.originalOffset = getOffset();
                    if (resource.originalOffset < 0) {
                        throw new CheckpointOpenFileException("Cannot find current offset of descriptor " + fd + "(" + path + ")", null);
                    }
                    try {
                        close0(); // do not unregister any handlers
                    } catch (IOException e) {
                        throw new CheckpointOpenFileException("Cannot close file descriptor " + fd + " (" + path + ") before checkpoint", e);
                    }
                    LoggerContainer.debug("Closed FD {0} ({1}, offset {2} with flags 0x{3}%n",
                            resource.originalFd, resource.originalPath, resource.originalOffset,
                            Integer.toHexString(resource.originalFlags).toUpperCase());
                    break;
                default:
                    throw new IllegalArgumentException("Unknown policy " + policy);
            }
        }
    }

    private native String getPath();

    private native String getType();

    private native int getFlags();

    private native long getOffset();

    private synchronized void afterRestore() throws RestoreException {
        if (!valid() && resource.originalFd >= 0) {
            OpenFDPolicies.AfterRestorePolicy policy =
                    OpenFDPolicies.RESTORE.get(resource.originalFd, resource.originalType, resource.originalPath);
            if (policy.type == OpenFDPolicies.AfterRestore.KEEP_CLOSED) {
                LoggerContainer.debug("FD %d (%s) is not reopened per policy%n",
                            resource.originalFd, resource.originalPath);
                resource.originalPath = null;
                resource.originalType = null;
                return;
            }
            String path;
            if (policy.type == OpenFDPolicies.AfterRestore.OPEN_OTHER) {
                path = policy.param;
            } else {
                if (resource.originalPath == null) {
                    throw new RestoreException("Cannot reopen file descriptor " +
                            resource.originalFd + ": invalid path: " + resource.originalPath);
                } else if (resource.originalType.equals("socket")) {
                    throw new RestoreException("Cannot reopen file descriptor " +
                            resource.originalFd + ": cannot restore socket");
                }
                path = resource.originalPath;
            }
            // We will attempt to open at the original offset even if the path changed;
            // this is used probably as the file moved on the filesystem but the contents
            // are the same.
            if (!reopen(resource.originalFd, path, resource.originalFlags, resource.originalOffset)) {
                if (policy.type == OpenFDPolicies.AfterRestore.REOPEN_OR_NULL) {
                    if (!reopenNull(resource.originalFd)) {
                        throw new RestoreException("Cannot reopen file descriptor " +
                                resource.originalFd + " to null device");
                    }
                } else {
                    throw new RestoreException("Cannot reopen file descriptor " +
                            resource.originalFd + " to " + path);
                }
            } else {
                LoggerContainer.debug("Reopened FD %d (%s, offset %d) with flags 0x%08X%n",
                        resource.originalFd, resource.originalPath, resource.originalOffset, resource.originalFlags);
            }
            this.fd = resource.originalFd;
        }
        // let GC collect the path and type
        resource.originalPath = null;
        resource.originalType = null;
    }

    private native boolean reopen(int fd, String path, int flags, long offset);

    private native boolean reopenNull(int fd);

    /*
     * Close the raw file descriptor or handle, if it has not already been closed
     * and set the fd and handle to -1.
     */
    private native void close0() throws IOException;

    /*
     * Package private methods to track referents.
     * If multiple streams point to the same FileDescriptor, we cycle
     * through the list of all referents and call close()
     */

    /**
     * Attach a Closeable to this FD for tracking.
     * parent reference is added to otherParents when
     * needed to make closeAll simpler.
     */
    synchronized void attach(Closeable c) {
        if (parent == null) {
            // first caller gets to do this
            parent = c;
        } else if (otherParents == null) {
            otherParents = new ArrayList<>();
            otherParents.add(parent);
            otherParents.add(c);
        } else {
            otherParents.add(c);
        }
    }

    /**
     * Cycle through all Closeables sharing this FD and call
     * close() on each one.
     *
     * The caller closeable gets to call close0().
     */
    @SuppressWarnings("try")
    synchronized void closeAll(Closeable releaser) throws IOException {
        if (!closed) {
            closed = true;
            IOException ioe = null;
            try (releaser) {
                if (otherParents != null) {
                    for (Closeable referent : otherParents) {
                        try {
                            referent.close();
                        } catch(IOException x) {
                            if (ioe == null) {
                                ioe = x;
                            } else {
                                ioe.addSuppressed(x);
                            }
                        }
                    }
                }
            } catch(IOException ex) {
                /*
                 * If releaser close() throws IOException
                 * add other exceptions as suppressed.
                 */
                if (ioe != null)
                    ex.addSuppressed(ioe);
                ioe = ex;
            } finally {
                if (ioe != null)
                    throw ioe;
            }
        }
    }
}<|MERGE_RESOLUTION|>--- conflicted
+++ resolved
@@ -29,9 +29,9 @@
 import java.util.*;
 
 import jdk.crac.Context;
-import jdk.crac.RestoreException;
+import jdk.crac.impl.CheckpointOpenFileException;
 import jdk.crac.impl.OpenFDPolicies;
-import jdk.crac.impl.CheckpointOpenFileException;
+import jdk.crac.impl.OpenFDPolicies.RestoreFileDescriptorException;
 import jdk.internal.access.JavaIOFileDescriptorAccess;
 import jdk.internal.access.SharedSecrets;
 import jdk.internal.crac.*;
@@ -109,11 +109,7 @@
     static {
         initIDs();
 
-<<<<<<< HEAD
-        Core.getJDKContext().register(checkpointListener = new JDKResourceStub(JDKResource.Priority.NORMAL) {
-=======
         JDKResource resource = new JDKResource() {
->>>>>>> a282698d
             @Override
             public void beforeCheckpoint(Context<? extends jdk.crac.Resource> context) {
                 JDKContext ctx = Core.getJDKContext();
@@ -121,10 +117,6 @@
                 ctx.claimFd(out, "System.out");
                 ctx.claimFd(err, "System.err");
             }
-<<<<<<< HEAD
-        });
-        OpenFDPolicies.ensureRegistered();
-=======
 
             @Override
             public void afterRestore(Context<? extends jdk.crac.Resource> context) {
@@ -132,7 +124,7 @@
         };
         checkpointListener = resource;
         Core.Priority.NORMAL.getContext().register(resource);
->>>>>>> a282698d
+        OpenFDPolicies.ensureRegistered();
     }
 
     // Set up JavaIOFileDescriptorAccess in SharedSecrets
@@ -434,7 +426,7 @@
 
     private native long getOffset();
 
-    private synchronized void afterRestore() throws RestoreException {
+    private synchronized void afterRestore() throws RestoreFileDescriptorException {
         if (!valid() && resource.originalFd >= 0) {
             OpenFDPolicies.AfterRestorePolicy policy =
                     OpenFDPolicies.RESTORE.get(resource.originalFd, resource.originalType, resource.originalPath);
@@ -450,10 +442,10 @@
                 path = policy.param;
             } else {
                 if (resource.originalPath == null) {
-                    throw new RestoreException("Cannot reopen file descriptor " +
+                    throw new RestoreFileDescriptorException("Cannot reopen file descriptor " +
                             resource.originalFd + ": invalid path: " + resource.originalPath);
                 } else if (resource.originalType.equals("socket")) {
-                    throw new RestoreException("Cannot reopen file descriptor " +
+                    throw new RestoreFileDescriptorException("Cannot reopen file descriptor " +
                             resource.originalFd + ": cannot restore socket");
                 }
                 path = resource.originalPath;
@@ -464,11 +456,11 @@
             if (!reopen(resource.originalFd, path, resource.originalFlags, resource.originalOffset)) {
                 if (policy.type == OpenFDPolicies.AfterRestore.REOPEN_OR_NULL) {
                     if (!reopenNull(resource.originalFd)) {
-                        throw new RestoreException("Cannot reopen file descriptor " +
+                        throw new RestoreFileDescriptorException("Cannot reopen file descriptor " +
                                 resource.originalFd + " to null device");
                     }
                 } else {
-                    throw new RestoreException("Cannot reopen file descriptor " +
+                    throw new RestoreFileDescriptorException("Cannot reopen file descriptor " +
                             resource.originalFd + " to " + path);
                 }
             } else {
