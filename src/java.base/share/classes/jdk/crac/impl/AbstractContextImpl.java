--- conflicted
+++ resolved
@@ -22,82 +22,13 @@
 
 package jdk.crac.impl;
 
-import jdk.crac.CheckpointException;
-import jdk.crac.Context;
-import jdk.crac.Resource;
-import jdk.crac.RestoreException;
-import sun.security.action.GetBooleanAction;
+import jdk.crac.*;
+import jdk.internal.crac.LoggerContainer;
 
-import java.util.*;
-import java.util.stream.Collectors;
+import java.util.ArrayList;
+import java.util.Collections;
+import java.util.List;
 
-<<<<<<< HEAD
-public abstract class AbstractContextImpl<R extends Resource, P> extends Context<R> {
-
-    private static class FlagsHolder {
-        public static final boolean DEBUG =
-            GetBooleanAction.privilegedGetProperty("jdk.crac.debug");
-    }
-
-    private WeakHashMap<R, P> checkpointQ = new WeakHashMap<>();
-    private List<R> restoreQ = null;
-    private Comparator<Map.Entry<R, P>> comparator;
-
-    protected AbstractContextImpl(Comparator<Map.Entry<R, P>> comparator) {
-        this.comparator = comparator;
-    }
-
-    protected synchronized void register(R resource, P payload) {
-        checkpointQ.put(resource, payload);
-    }
-
-    @Override
-    public synchronized void beforeCheckpoint(Context<? extends Resource> context) throws CheckpointException {
-        List<R> resources = checkpointQ.entrySet().stream()
-            .sorted(comparator)
-            .map(Map.Entry::getKey)
-            .collect(Collectors.toList());
-
-        CheckpointException exception = new CheckpointException();
-        for (Resource r : resources) {
-            if (FlagsHolder.DEBUG) {
-                System.err.println("jdk.crac beforeCheckpoint " + r.toString());
-            }
-            try {
-                r.beforeCheckpoint(this);
-            } catch (CheckpointException e) {
-                for (Throwable t : e.getSuppressed()) {
-                    exception.addSuppressed(t);
-                }
-            } catch (Exception e) {
-                exception.addSuppressed(e);
-            }
-        }
-
-        Collections.reverse(resources);
-        restoreQ = resources;
-
-        if (0 < exception.getSuppressed().length) {
-            throw exception;
-        }
-    }
-
-    @Override
-    public synchronized void afterRestore(Context<? extends Resource> context) throws RestoreException {
-        RestoreException exception = new RestoreException();
-        for (Resource r : restoreQ) {
-            if (FlagsHolder.DEBUG) {
-                System.err.println("jdk.crac afterRestore " + r.toString());
-            }
-            try {
-                r.afterRestore(this);
-            } catch (RestoreException e) {
-                for (Throwable t : e.getSuppressed()) {
-                    exception.addSuppressed(t);
-                }
-            } catch (Exception e) {
-                exception.addSuppressed(e);
-=======
 public abstract class AbstractContextImpl<R extends Resource> extends Context<R> {
     private List<Resource> restoreQ = null;
     private CheckpointException checkpointException = null;
@@ -207,7 +138,6 @@
         } catch (Exception e) {
             if (e instanceof InterruptedException) {
                 Thread.currentThread().interrupt();
->>>>>>> 868baeae
             }
             LoggerContainer.error(e, "Failed to restore " + resource);
             ensureRestoreException().addSuppressed(e);
@@ -222,11 +152,6 @@
         if (e.getMessage() != null) {
             re.addSuppressed(e);
         }
-        restoreQ = null;
-
-        if (0 < exception.getSuppressed().length) {
-            throw exception;
-        }
     }
 
     protected RestoreException ensureRestoreException() {
