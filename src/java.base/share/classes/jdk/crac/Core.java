--- conflicted
+++ resolved
@@ -31,6 +31,7 @@
 import jdk.crac.impl.CheckpointOpenSocketException;
 import jdk.crac.impl.OrderedContext;
 import jdk.internal.crac.JDKContext;
+import jdk.internal.crac.LoggerContainer;
 
 import sun.security.action.GetBooleanAction;
 
@@ -43,11 +44,8 @@
 import java.security.PrivilegedActionException;
 import java.security.PrivilegedExceptionAction;
 import java.util.Arrays;
-<<<<<<< HEAD
 import java.util.List;
 import java.util.Map;
-=======
->>>>>>> 868baeae
 
 /**
  * The coordination service.
@@ -73,7 +71,7 @@
             GetBooleanAction.privilegedGetProperty("jdk.crac.trace-startup-time");
     }
 
-    private static final Context<Resource> globalContext = new OrderedContext();
+    private static final Context<Resource> globalContext = new OrderedContext<>("GlobalContext");
     static {
         // force JDK context initialization
         jdk.internal.crac.Core.getJDKContext();
@@ -83,44 +81,17 @@
     private Core() {
     }
 
-<<<<<<< HEAD
-    private static void translateJVMExceptions(int[] codes, String[] messages, CheckpointException exception) {
-=======
     private static void translateJVMExceptions(int[] codes, String[] messages,
                                                CheckpointException exception) {
->>>>>>> 868baeae
         assert codes.length == messages.length;
         final int length = codes.length;
 
         for (int i = 0; i < length; ++i) {
-<<<<<<< HEAD
-            switch(codes[i]) {
-                case JVM_CR_FAIL_FILE:
-                    exception.addSuppressed(
-                            new CheckpointOpenFileException(messages[i], null));
-                    break;
-                case JVM_CR_FAIL_SOCK:
-                    exception.addSuppressed(
-                            new CheckpointOpenSocketException(messages[i]));
-                    break;
-                case JVM_CR_FAIL_PIPE:
-                    // FALLTHROUGH
-                default:
-                    exception.addSuppressed(
-                            new CheckpointOpenResourceException(messages[i], null));
-                    break;
-            }
-        }
-    }
-
-    /**
-     * Gets the global {@code Context} for checkpoint/restore notifications.
-=======
             Throwable ex = switch (codes[i]) {
-                case JVM_CR_FAIL_FILE -> new CheckpointOpenFileException(messages[i]);
+                case JVM_CR_FAIL_FILE -> new CheckpointOpenFileException(messages[i], null);
                 case JVM_CR_FAIL_SOCK -> new CheckpointOpenSocketException(messages[i]);
-                case JVM_CR_FAIL_PIPE -> new CheckpointOpenResourceException(messages[i]);
-                default -> new CheckpointOpenResourceException(messages[i]);
+                case JVM_CR_FAIL_PIPE -> new CheckpointOpenResourceException(messages[i], null);
+                default -> new CheckpointOpenResourceException(messages[i], null);
             };
             exception.addSuppressed(ex);
         }
@@ -152,7 +123,6 @@
      *     the {@code Context} and is suppressed by a {@link CheckpointException}
      *     or {@link RestoreException}, depends on the throwing method.
      * </ul>
->>>>>>> 868baeae
      *
      * @return the global {@code Context}
      */
@@ -165,6 +135,8 @@
             CheckpointException,
             RestoreException {
         CheckpointException checkpointException = null;
+        // This log is here to initialize call sites in logger formatters.
+        LoggerContainer.debug("Starting checkpoint at epoch:{0}", System.currentTimeMillis());
 
         try {
             globalContext.beforeCheckpoint(null);
@@ -175,7 +147,6 @@
             }
         }
 
-<<<<<<< HEAD
         JDKContext jdkContext = jdk.internal.crac.Core.getJDKContext();
         List<Map.Entry<Integer, Object>> claimedPairs = jdkContext.getClaimedFds().entrySet().stream().toList();
         int[] fdArr = new int[claimedPairs.size()];
@@ -184,13 +155,10 @@
         for (int i = 0; i < claimedPairs.size(); ++i) {
             fdArr[i] = claimedPairs.get(i).getKey();
             objArr[i] = claimedPairs.get(i).getValue();
-            LoggerContainer.debug( "\t%d %s\n", fdArr[i], objArr[i]);
+            LoggerContainer.debug( "\t{0} {1}", fdArr[i], objArr[i]);
         }
 
         final Object[] bundle = checkpointRestore0(fdArr, objArr, checkpointException != null, jcmdStream);
-=======
-        final Object[] bundle = checkpointRestore0(checkpointException != null, jcmdStream);
->>>>>>> 868baeae
         final int retCode = (Integer)bundle[0];
         final String newArguments = (String)bundle[1];
         final String[] newProperties = (String[])bundle[2];
@@ -206,22 +174,9 @@
                 checkpointException = new CheckpointException();
             }
             switch (retCode) {
-<<<<<<< HEAD
-                case JVM_CHECKPOINT_ERROR:
-                    translateJVMExceptions(codes, messages, checkpointException);
-                    break;
-                case JVM_CHECKPOINT_NONE:
-                    checkpointException.addSuppressed(
-                            new RuntimeException("C/R is not configured"));
-                    break;
-                default:
-                    checkpointException.addSuppressed(
-                            new RuntimeException("Unknown C/R result: " + retCode));
-=======
                 case JVM_CHECKPOINT_ERROR -> translateJVMExceptions(codes, messages, checkpointException);
                 case JVM_CHECKPOINT_NONE -> checkpointException.addSuppressed(new RuntimeException("C/R is not configured"));
                 default -> checkpointException.addSuppressed(new RuntimeException("Unknown C/R result: " + retCode));
->>>>>>> 868baeae
             }
         }
 
