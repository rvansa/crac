--- conflicted
+++ resolved
@@ -30,11 +30,7 @@
 import jdk.crac.impl.BlockingOrderedContext;
 
 public class Core {
-<<<<<<< HEAD
-    private static final JDKContext JDKContext;
-=======
     private static JDKContext jdkContext = new JDKContext();
->>>>>>> 6f403eaf
 
     public static JDKContext getJDKContext() {
         return jdkContext;
