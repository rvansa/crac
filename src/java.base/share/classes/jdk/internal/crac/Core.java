--- conflicted
+++ resolved
@@ -26,18 +26,9 @@
 
 package jdk.internal.crac;
 
-import java.io.FileDescriptor;
-import java.util.WeakHashMap;
-
 public class Core {
-<<<<<<< HEAD
-    private static JDKContext JDKContext;
-=======
     private static final JDKContext JDKContext;
 
-    private static native void registerPersistent0(FileDescriptor fd);
-
->>>>>>> f7412f4b
     static {
         JDKContext = new JDKContext();
         jdk.crac.Core.getGlobalContext().register(JDKContext);
