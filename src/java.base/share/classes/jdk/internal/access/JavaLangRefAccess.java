--- conflicted
+++ resolved
@@ -25,12 +25,8 @@
 
 package jdk.internal.access;
 
-<<<<<<< HEAD
 import java.lang.ref.Reference;
 import java.lang.ref.ReferenceQueue;
-=======
-import java.lang.ref.Cleaner;
->>>>>>> 6f403eaf
 
 import jdk.internal.crac.Core;
 
@@ -54,7 +50,6 @@
     void runFinalization();
 
     /**
-<<<<<<< HEAD
      * Calls package-private {@link ReferenceQueue#poll(long)}.
      */
     <T> Reference<? extends T> pollReferenceQueue(ReferenceQueue<T> queue, long timeout) throws InterruptedException;
@@ -63,9 +58,4 @@
      * Calls package-private {@link ReferenceQueue#wakeup()}.
      */
     void wakeupReferenceQueue(ReferenceQueue<?> queue);
-=======
-     * Calls package-private {@link Cleaner#register(Object, Runnable, Core.Priority)}.
-     */
-    Cleaner.Cleanable cleanerRegisterWithPriority(Cleaner cleaner, Object obj, Runnable action, Core.Priority priority);
->>>>>>> 6f403eaf
 }