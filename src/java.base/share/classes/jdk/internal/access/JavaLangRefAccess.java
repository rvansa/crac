/*
 * Copyright (c) 2014, 2022, Oracle and/or its affiliates. All rights reserved.
 * DO NOT ALTER OR REMOVE COPYRIGHT NOTICES OR THIS FILE HEADER.
 *
 * This code is free software; you can redistribute it and/or modify it
 * under the terms of the GNU General Public License version 2 only, as
 * published by the Free Software Foundation.  Oracle designates this
 * particular file as subject to the "Classpath" exception as provided
 * by Oracle in the LICENSE file that accompanied this code.
 *
 * This code is distributed in the hope that it will be useful, but WITHOUT
 * ANY WARRANTY; without even the implied warranty of MERCHANTABILITY or
 * FITNESS FOR A PARTICULAR PURPOSE.  See the GNU General Public License
 * version 2 for more details (a copy is included in the LICENSE file that
 * accompanied this code).
 *
 * You should have received a copy of the GNU General Public License version
 * 2 along with this work; if not, write to the Free Software Foundation,
 * Inc., 51 Franklin St, Fifth Floor, Boston, MA 02110-1301 USA.
 *
 * Please contact Oracle, 500 Oracle Parkway, Redwood Shores, CA 94065 USA
 * or visit www.oracle.com if you need additional information or have any
 * questions.
 */

package jdk.internal.access;

<<<<<<< HEAD
import java.lang.ref.Reference;
import java.lang.ref.ReferenceQueue;

import jdk.internal.crac.Core;

=======
import java.lang.ref.ReferenceQueue;

>>>>>>> 7dd47998
public interface JavaLangRefAccess {

    /**
     * Starts the Finalizer and Reference Handler threads.
     */
    void startThreads();

    /**
     * Wait for progress in {@link java.lang.ref.Reference}
     * processing.  If there aren't any pending {@link
     * java.lang.ref.Reference}s, return immediately.
     *
     * @return {@code true} if there were any pending
     * {@link java.lang.ref.Reference}s, {@code false} otherwise.
     */
    boolean waitForReferenceProcessing() throws InterruptedException;

    /**
     * Runs the finalization methods of any objects pending finalization.
     *
     * Invoked by Runtime.runFinalization()
     */
    void runFinalization();

    /**
<<<<<<< HEAD
     * Calls package-private {@link ReferenceQueue#poll(long)}.
     */
    <T> Reference<? extends T> pollReferenceQueue(ReferenceQueue<T> queue, long timeout) throws InterruptedException;

    /**
     * Calls package-private {@link ReferenceQueue#wakeup()}.
     */
    void wakeupReferenceQueue(ReferenceQueue<?> queue);
=======
     * Constructs a new NativeReferenceQueue.
     *
     * Invoked by MethodType.ConcurrentWeakInternSet
     */
    <T> ReferenceQueue<T> newNativeReferenceQueue();
>>>>>>> 7dd47998
}<|MERGE_RESOLUTION|>--- conflicted
+++ resolved
@@ -25,16 +25,13 @@
 
 package jdk.internal.access;
 
-<<<<<<< HEAD
 import java.lang.ref.Reference;
 import java.lang.ref.ReferenceQueue;
 
 import jdk.internal.crac.Core;
 
-=======
 import java.lang.ref.ReferenceQueue;
 
->>>>>>> 7dd47998
 public interface JavaLangRefAccess {
 
     /**
@@ -60,7 +57,6 @@
     void runFinalization();
 
     /**
-<<<<<<< HEAD
      * Calls package-private {@link ReferenceQueue#poll(long)}.
      */
     <T> Reference<? extends T> pollReferenceQueue(ReferenceQueue<T> queue, long timeout) throws InterruptedException;
@@ -69,11 +65,11 @@
      * Calls package-private {@link ReferenceQueue#wakeup()}.
      */
     void wakeupReferenceQueue(ReferenceQueue<?> queue);
-=======
+
+    /**
      * Constructs a new NativeReferenceQueue.
      *
      * Invoked by MethodType.ConcurrentWeakInternSet
      */
     <T> ReferenceQueue<T> newNativeReferenceQueue();
->>>>>>> 7dd47998
 }