/*
 * Copyright (c) 2015, 2020, Oracle and/or its affiliates. All rights reserved.
 * DO NOT ALTER OR REMOVE COPYRIGHT NOTICES OR THIS FILE HEADER.
 *
 * This code is free software; you can redistribute it and/or modify it
 * under the terms of the GNU General Public License version 2 only, as
 * published by the Free Software Foundation.  Oracle designates this
 * particular file as subject to the "Classpath" exception as provided
 * by Oracle in the LICENSE file that accompanied this code.
 *
 * This code is distributed in the hope that it will be useful, but WITHOUT
 * ANY WARRANTY; without even the implied warranty of MERCHANTABILITY or
 * FITNESS FOR A PARTICULAR PURPOSE.  See the GNU General Public License
 * version 2 for more details (a copy is included in the LICENSE file that
 * accompanied this code).
 *
 * You should have received a copy of the GNU General Public License version
 * 2 along with this work; if not, write to the Free Software Foundation,
 * Inc., 51 Franklin St, Fifth Floor, Boston, MA 02110-1301 USA.
 *
 * Please contact Oracle, 500 Oracle Parkway, Redwood Shores, CA 94065 USA
 * or visit www.oracle.com if you need additional information or have any
 * questions.
 */

package jdk.internal.ref;

import java.lang.ref.Cleaner;
import java.lang.ref.Cleaner.Cleanable;
import java.lang.ref.ReferenceQueue;
import java.util.concurrent.ThreadFactory;
import java.util.concurrent.atomic.AtomicInteger;
import java.util.function.Function;

import jdk.crac.Context;
import jdk.crac.Resource;
<<<<<<< HEAD
import jdk.internal.access.JavaLangRefAccess;
import jdk.internal.access.SharedSecrets;
=======
>>>>>>> 6f403eaf
import jdk.internal.crac.Core;
import jdk.internal.crac.JDKResource;
import jdk.internal.misc.InnocuousThread;

/**
 * CleanerImpl manages a set of object references and corresponding cleaning actions.
 * CleanerImpl provides the functionality of {@link java.lang.ref.Cleaner}.
 */
public final class CleanerImpl implements Runnable, JDKResource {

    /**
     * An object to access the CleanerImpl from a Cleaner; set by Cleaner init.
     */
    private static Function<Cleaner, CleanerImpl> cleanerImplAccess = null;
    private static JavaLangRefAccess javaLangRefAccess = SharedSecrets.getJavaLangRefAccess();

    /**
     * Heads of a CleanableList for each reference type.
     */
    final PhantomCleanable<?> phantomCleanableList;

    // The ReferenceQueue of pending cleaning actions
    final ReferenceQueue<Object> queue;

    volatile boolean forceCleanup = false;
    boolean cleanupComplete = false;

    /**
     * Called by Cleaner static initialization to provide the function
     * to map from Cleaner to CleanerImpl.
     * @param access a function to map from Cleaner to CleanerImpl
     */
    public static void setCleanerImplAccess(Function<Cleaner, CleanerImpl> access) {
        if (cleanerImplAccess == null) {
            cleanerImplAccess = access;
        } else {
            throw new InternalError("cleanerImplAccess");
        }
    }

    /**
     * Called to get the CleanerImpl for a Cleaner.
     * @param cleaner the cleaner
     * @return the corresponding CleanerImpl
     */
    static CleanerImpl getCleanerImpl(Cleaner cleaner) {
        return cleanerImplAccess.apply(cleaner);
    }

    /**
     * Constructor for CleanerImpl.
     */
    public CleanerImpl() {
        queue = new ReferenceQueue<>();
        phantomCleanableList = new PhantomCleanableRef();
    }

    /**
     * Starts the Cleaner implementation.
     * Ensure this is the CleanerImpl for the Cleaner.
     * When started waits for Cleanables to be queued.
     * @param cleaner the cleaner
     * @param threadFactory the thread factory
     */
    public void start(Cleaner cleaner, ThreadFactory threadFactory) {
        if (getCleanerImpl(cleaner) != this) {
            throw new AssertionError("wrong cleaner");
        }
        // schedule a nop cleaning action for the cleaner, so the associated thread
        // will continue to run at least until the cleaner is reclaimable.
        new CleanerCleanable(cleaner);

        if (threadFactory == null) {
            threadFactory = CleanerImpl.InnocuousThreadFactory.factory();
        }

        // now that there's at least one cleaning action, for the cleaner,
        // we can start the associated thread, which runs until
        // all cleaning actions have been run.
        Thread thread = threadFactory.newThread(this);
        thread.setDaemon(true);
        thread.start();
        Core.getJDKContext().register(this);
    }

    /**
     * Process queued Cleanables as long as the cleanable lists are not empty.
     * A Cleanable is in one of the lists for each Object and for the Cleaner
     * itself.
     * Terminates when the Cleaner is no longer reachable and
     * has been cleaned and there are no more Cleanable instances
     * for which the object is reachable.
     * <p>
     * If the thread is a ManagedLocalsThread, the threadlocals
     * are erased before each cleanup
     */
    @Override
    public void run() {
        Thread t = Thread.currentThread();
        InnocuousThread mlThread = (t instanceof InnocuousThread)
                ? (InnocuousThread) t
                : null;
        while (!phantomCleanableList.isListEmpty()) {
            if (mlThread != null) {
                // Clear the thread locals
                mlThread.eraseThreadLocals();
            }
            if (forceCleanup) {
                synchronized (phantomCleanableList) {
                    PhantomCleanable<?> next = phantomCleanableList;
                    do {
                        next = next.cleanIfNull();
                    } while (next != phantomCleanableList);
                }
                synchronized (this) {
                    cleanupComplete = true;
                    // prevent looping in the cleanup
                    forceCleanup = false;
                    notify();
                }
            }
            try {
                // Wait for a Ref, with a timeout to avoid getting hung
                // due to a race with clear/clean
                Cleanable ref = (Cleanable) javaLangRefAccess.pollReferenceQueue(queue, 60 * 1000L);
                if (ref != null) {
                    ref.clean();
                }
            } catch (Throwable e) {
                // ignore exceptions from the cleanup action
                // (including interruption of cleanup thread)
            }
        }
    }

    @Override
    public synchronized void beforeCheckpoint(Context<? extends Resource> context) throws Exception {
        cleanupComplete = false;
        forceCleanup = true;
        javaLangRefAccess.wakeupReferenceQueue(queue);
        while (!cleanupComplete) {
            wait();
        }
    }

    @Override
    public synchronized void afterRestore(Context<? extends Resource> context) throws Exception {
    }

    @Override
    public Priority getPriority() {
        return Priority.CLEANERS;
    }

    /**
     * Perform cleaning on an unreachable PhantomReference.
     */
    public static final class PhantomCleanableRef extends PhantomCleanable<Object> {
        private final Runnable action;

        /**
         * Constructor for a phantom cleanable reference.
         * @param obj the object to monitor
         * @param cleaner the cleaner
         * @param action the action Runnable
         */
<<<<<<< HEAD
        public PhantomCleanableRef(Object obj, Cleaner cleaner, Runnable action) {
            super(obj, cleaner);
            this.action = action;
=======
        public PhantomCleanableRef(Object obj, Cleaner cleaner, Runnable action, Core.Priority priority) {
            super(obj, cleaner);
            this.action = action;
            if (priority != null) {
                priority.getContext().register(this);
            }
>>>>>>> 6f403eaf
        }

        /**
         * Constructor used only for root of phantom cleanable list.
         */
        PhantomCleanableRef() {
            super();
            this.action = null;
        }

        @Override
        protected void performCleanup() {
            action.run();
        }

        /**
         * Prevent access to referent even when it is still alive.
         *
         * @throws UnsupportedOperationException always
         */
        @Override
        public Object get() {
            throw new UnsupportedOperationException("get");
        }

        /**
         * Direct clearing of the referent is not supported.
         *
         * @throws UnsupportedOperationException always
         */
        @Override
        public void clear() {
            throw new UnsupportedOperationException("clear");
        }

        @Override
<<<<<<< HEAD
=======
        public void beforeCheckpoint(Context<? extends Resource> context) {
            if (refersTo(null)) {
                 clean();
            }
        }

        @Override
        public void afterRestore(Context<? extends Resource> context) {

        }

        @Override
>>>>>>> 6f403eaf
        public String toString() {
            return "PhantomCleanableRef:"  + action;
        }
    }

    /**
     * A ThreadFactory for InnocuousThreads.
     * The factory is a singleton.
     */
    static final class InnocuousThreadFactory implements ThreadFactory {
        static final ThreadFactory factory = new InnocuousThreadFactory();

        static ThreadFactory factory() {
            return factory;
        }

        final AtomicInteger cleanerThreadNumber = new AtomicInteger();

        public Thread newThread(Runnable r) {
            return InnocuousThread.newThread("Cleaner-" + cleanerThreadNumber.getAndIncrement(),
                r, Thread.MIN_PRIORITY - 2);
        }
    }

    /**
     * A PhantomCleanable implementation for tracking the Cleaner itself.
     */
    static final class CleanerCleanable extends PhantomCleanable<Cleaner> {
        CleanerCleanable(Cleaner cleaner) {
            super(cleaner, cleaner);
        }

        @Override
        protected void performCleanup() {
            // no action
        }
    }
}<|MERGE_RESOLUTION|>--- conflicted
+++ resolved
@@ -34,11 +34,8 @@
 
 import jdk.crac.Context;
 import jdk.crac.Resource;
-<<<<<<< HEAD
 import jdk.internal.access.JavaLangRefAccess;
 import jdk.internal.access.SharedSecrets;
-=======
->>>>>>> 6f403eaf
 import jdk.internal.crac.Core;
 import jdk.internal.crac.JDKResource;
 import jdk.internal.misc.InnocuousThread;
@@ -121,7 +118,7 @@
         Thread thread = threadFactory.newThread(this);
         thread.setDaemon(true);
         thread.start();
-        Core.getJDKContext().register(this);
+        Core.Priority.CLEANERS.getContext().register(this);
     }
 
     /**
@@ -188,11 +185,6 @@
     public synchronized void afterRestore(Context<? extends Resource> context) throws Exception {
     }
 
-    @Override
-    public Priority getPriority() {
-        return Priority.CLEANERS;
-    }
-
     /**
      * Perform cleaning on an unreachable PhantomReference.
      */
@@ -205,18 +197,9 @@
          * @param cleaner the cleaner
          * @param action the action Runnable
          */
-<<<<<<< HEAD
         public PhantomCleanableRef(Object obj, Cleaner cleaner, Runnable action) {
             super(obj, cleaner);
             this.action = action;
-=======
-        public PhantomCleanableRef(Object obj, Cleaner cleaner, Runnable action, Core.Priority priority) {
-            super(obj, cleaner);
-            this.action = action;
-            if (priority != null) {
-                priority.getContext().register(this);
-            }
->>>>>>> 6f403eaf
         }
 
         /**
@@ -253,21 +236,6 @@
         }
 
         @Override
-<<<<<<< HEAD
-=======
-        public void beforeCheckpoint(Context<? extends Resource> context) {
-            if (refersTo(null)) {
-                 clean();
-            }
-        }
-
-        @Override
-        public void afterRestore(Context<? extends Resource> context) {
-
-        }
-
-        @Override
->>>>>>> 6f403eaf
         public String toString() {
             return "PhantomCleanableRef:"  + action;
         }
