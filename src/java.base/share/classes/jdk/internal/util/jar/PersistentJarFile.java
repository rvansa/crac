--- conflicted
+++ resolved
@@ -26,11 +26,7 @@
 package jdk.internal.util.jar;
 
 import jdk.crac.Context;
-<<<<<<< HEAD
-import jdk.crac.LoggerContainer;
-=======
 import jdk.internal.crac.LoggerContainer;
->>>>>>> f7412f4b
 import jdk.crac.Resource;
 import jdk.internal.access.SharedSecrets;
 import jdk.internal.crac.Core;
@@ -41,10 +37,7 @@
 import java.util.jar.JarFile;
 
 public class PersistentJarFile extends JarFile implements JDKResource {
-<<<<<<< HEAD
 
-=======
->>>>>>> f7412f4b
     public PersistentJarFile(File file, boolean b, int openRead, Runtime.Version runtimeVersion) throws IOException {
         super(file, b, openRead, runtimeVersion);
         Core.getJDKContext().register(this);
