--- conflicted
+++ resolved
@@ -129,11 +129,7 @@
     private boolean connectionReset;
 
     static {
-<<<<<<< HEAD
-        // Force initialization before checkpoint starts
-=======
         // trigger eager initialization
->>>>>>> a282698d
         new FileDispatcherImpl();
     }
 
