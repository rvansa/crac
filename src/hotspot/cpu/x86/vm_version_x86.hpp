/*
 * Copyright (c) 1997, 2023, Oracle and/or its affiliates. All rights reserved.
 * DO NOT ALTER OR REMOVE COPYRIGHT NOTICES OR THIS FILE HEADER.
 *
 * This code is free software; you can redistribute it and/or modify it
 * under the terms of the GNU General Public License version 2 only, as
 * published by the Free Software Foundation.
 *
 * This code is distributed in the hope that it will be useful, but WITHOUT
 * ANY WARRANTY; without even the implied warranty of MERCHANTABILITY or
 * FITNESS FOR A PARTICULAR PURPOSE.  See the GNU General Public License
 * version 2 for more details (a copy is included in the LICENSE file that
 * accompanied this code).
 *
 * You should have received a copy of the GNU General Public License version
 * 2 along with this work; if not, write to the Free Software Foundation,
 * Inc., 51 Franklin St, Fifth Floor, Boston, MA 02110-1301 USA.
 *
 * Please contact Oracle, 500 Oracle Parkway, Redwood Shores, CA 94065 USA
 * or visit www.oracle.com if you need additional information or have any
 * questions.
 *
 */

#ifndef CPU_X86_VM_VERSION_X86_HPP
#define CPU_X86_VM_VERSION_X86_HPP

#include "runtime/abstract_vm_version.hpp"
#include "utilities/formatBuffer.hpp"
#include "utilities/macros.hpp"
<<<<<<< HEAD
#include "runtime/java.hpp"
#include "runtime/globals_extension.hpp"
#include "jvm_io.h"
=======
#include "utilities/sizes.hpp"
>>>>>>> 7dd47998

class VM_Version : public Abstract_VM_Version {
  friend class VMStructs;
  friend class JVMCIVMStructs;

 public:
  // cpuid result register layouts.  These are all unions of a uint32_t
  // (in case anyone wants access to the register as a whole) and a bitfield.

  union StdCpuid1Eax {
    uint32_t value;
    struct {
      uint32_t stepping   : 4,
               model      : 4,
               family     : 4,
               proc_type  : 2,
                          : 2,
               ext_model  : 4,
               ext_family : 8,
                          : 4;
    } bits;
  };

  union StdCpuid1Ebx { // example, unused
    uint32_t value;
    struct {
      uint32_t brand_id         : 8,
               clflush_size     : 8,
               threads_per_cpu  : 8,
               apic_id          : 8;
    } bits;
  };

  union StdCpuid1Ecx {
    uint32_t value;
    struct {
      uint32_t sse3     : 1,
               clmul    : 1,
                        : 1,
               monitor  : 1,
                        : 1,
               vmx      : 1,
                        : 1,
               est      : 1,
                        : 1,
               ssse3    : 1,
               cid      : 1,
                        : 1,
               fma      : 1,
               cmpxchg16: 1,
                        : 4,
               dca      : 1,
               sse4_1   : 1,
               sse4_2   : 1,
                        : 1,
               movbe    : 1,
               popcnt   : 1,
                        : 1,
               aes      : 1,
               xsave    : 1,
               osxsave  : 1,
               avx      : 1,
               f16c     : 1,
                        : 1,
               hv       : 1;
    } bits;
  };

  union StdCpuid1Edx {
    uint32_t value;
    struct {
      uint32_t          : 4,
               tsc      : 1,
                        : 3,
               cmpxchg8 : 1,
                        : 6,
               cmov     : 1,
                        : 3,
               clflush  : 1,
                        : 3,
               mmx      : 1,
               fxsr     : 1,
               sse      : 1,
               sse2     : 1,
                        : 1,
               ht       : 1,
                        : 3;
    } bits;
  };

  union DcpCpuid4Eax {
    uint32_t value;
    struct {
      uint32_t cache_type    : 5,
                             : 21,
               cores_per_cpu : 6;
    } bits;
  };

  union DcpCpuid4Ebx {
    uint32_t value;
    struct {
      uint32_t L1_line_size  : 12,
               partitions    : 10,
               associativity : 10;
    } bits;
  };

  union TplCpuidBEbx {
    uint32_t value;
    struct {
      uint32_t logical_cpus : 16,
                            : 16;
    } bits;
  };

  union ExtCpuid1Ecx {
    uint32_t value;
    struct {
      uint32_t LahfSahf     : 1,
               CmpLegacy    : 1,
                            : 3,
               lzcnt        : 1,
               sse4a        : 1,
               misalignsse  : 1,
               prefetchw    : 1,
<<<<<<< HEAD
                            : 7,
               fma4         : 1,
                            : 14;
=======
                            : 23;
>>>>>>> 7dd47998
    } bits;
  };

  union ExtCpuid1Edx {
    uint32_t value;
    struct {
      uint32_t           : 22,
               mmx_amd   : 1,
               mmx       : 1,
               fxsr      : 1,
               fxsr_opt  : 1,
               pdpe1gb   : 1,
               rdtscp    : 1,
                         : 1,
               long_mode : 1,
               tdnow2    : 1,
               tdnow     : 1;
    } bits;
  };

  union ExtCpuid5Ex {
    uint32_t value;
    struct {
      uint32_t L1_line_size : 8,
               L1_tag_lines : 8,
               L1_assoc     : 8,
               L1_size      : 8;
    } bits;
  };

  union ExtCpuid7Edx {
    uint32_t value;
    struct {
      uint32_t               : 8,
              tsc_invariance : 1,
                             : 23;
    } bits;
  };

  union ExtCpuid8Ecx {
    uint32_t value;
    struct {
      uint32_t cores_per_cpu : 8,
                             : 24;
    } bits;
  };

  union SefCpuid7Eax {
    uint32_t value;
  };

  union SefCpuid7Ebx {
    uint32_t value;
    struct {
      uint32_t fsgsbase : 1,
                        : 2,
                   bmi1 : 1,
                        : 1,
                   avx2 : 1,
                        : 2,
                   bmi2 : 1,
                   erms : 1,
                        : 1,
                    rtm : 1,
                        : 4,
                avx512f : 1,
               avx512dq : 1,
                        : 1,
                    adx : 1,
                        : 1,
             avx512ifma : 1,
                        : 1,
             clflushopt : 1,
                   clwb : 1,
                        : 1,
               avx512pf : 1,
               avx512er : 1,
               avx512cd : 1,
                    sha : 1,
               avx512bw : 1,
               avx512vl : 1;
    } bits;
  };

  union SefCpuid7Ecx {
    uint32_t value;
    struct {
      uint32_t prefetchwt1 : 1,
               avx512_vbmi : 1,
                      umip : 1,
                       pku : 1,
                     ospke : 1,
                           : 1,
              avx512_vbmi2 : 1,
<<<<<<< HEAD
                     shstk : 1,
=======
                    cet_ss : 1,
>>>>>>> 7dd47998
                      gfni : 1,
                      vaes : 1,
         avx512_vpclmulqdq : 1,
               avx512_vnni : 1,
             avx512_bitalg : 1,
                           : 1,
          avx512_vpopcntdq : 1,
                           : 1,
                           : 1,
                     mawau : 5,
                     rdpid : 1,
                           : 9;
    } bits;
  };

  union SefCpuid7Edx {
    uint32_t value;
    struct {
      uint32_t             : 2,
             avx512_4vnniw : 1,
             avx512_4fmaps : 1,
<<<<<<< HEAD
                           : 16,
             ibt           : 1,
=======
        fast_short_rep_mov : 1,
                           : 9,
                 serialize : 1,
                           : 5,
                   cet_ibt : 1,
>>>>>>> 7dd47998
                           : 11;
    } bits;
  };

  union ExtCpuid1EEbx {
    uint32_t value;
    struct {
      uint32_t                  : 8,
               threads_per_core : 8,
                                : 16;
    } bits;
  };

  union XemXcr0Eax {
    uint32_t value;
    struct {
      uint32_t x87     : 1,
               sse     : 1,
               ymm     : 1,
               bndregs : 1,
               bndcsr  : 1,
               opmask  : 1,
               zmm512  : 1,
               zmm32   : 1,
                       : 24;
    } bits;
  };

protected:
  static int _cpu;
  static int _model;
  static int _stepping;

  static bool _has_intel_jcc_erratum;

  static address   _cpuinfo_segv_addr; // address of instruction which causes SEGV
  static address   _cpuinfo_cont_addr; // address of instruction after the one which causes SEGV

  /*
   * Update following files when declaring new flags:
   * test/lib-test/jdk/test/whitebox/CPUInfoTest.java
   * src/jdk.internal.vm.ci/share/classes/jdk.vm.ci.amd64/src/jdk/vm/ci/amd64/AMD64.java
   */
  enum Feature_Flag : uint64_t {
#define CPU_FEATURE_FLAGS(decl) \
    decl(CX8,               "cx8",               0)  /*  next bits are from cpuid 1 (EDX) */ \
    decl(CMOV,              "cmov",              1)  \
    decl(FXSR,              "fxsr",              2)  \
    decl(HT,                "ht",                3)  \
                                                     \
    decl(MMX,               "mmx",               4)  \
    decl(3DNOW_PREFETCH,    "3dnowpref",         5)  /* Processor supports 3dnow prefetch and prefetchw instructions */ \
                                                     /* may not necessarily support other 3dnow instructions */ \
    decl(SSE,               "sse",               6)  \
    decl(SSE2,              "sse2",              7)  \
                                                     \
    decl(SSE3,              "sse3",              8 ) /* SSE3 comes from cpuid 1 (ECX) */ \
    decl(SSSE3,             "ssse3",             9 ) \
    decl(SSE4A,             "sse4a",             10) \
    decl(SSE4_1,            "sse4.1",            11) \
                                                     \
    decl(SSE4_2,            "sse4.2",            12) \
    decl(POPCNT,            "popcnt",            13) \
    decl(LZCNT,             "lzcnt",             14) \
    decl(TSC,               "tsc",               15) \
                                                     \
    decl(TSCINV_BIT,        "tscinvbit",         16) \
    decl(TSCINV,            "tscinv",            17) \
    decl(AVX,               "avx",               18) \
    decl(AVX2,              "avx2",              19) \
                                                     \
    decl(AES,               "aes",               20) \
    decl(ERMS,              "erms",              21) /* enhanced 'rep movsb/stosb' instructions */ \
    decl(CLMUL,             "clmul",             22) /* carryless multiply for CRC */ \
    decl(BMI1,              "bmi1",              23) \
                                                     \
    decl(BMI2,              "bmi2",              24) \
    decl(RTM,               "rtm",               25) /* Restricted Transactional Memory instructions */ \
    decl(ADX,               "adx",               26) \
    decl(AVX512F,           "avx512f",           27) /* AVX 512bit foundation instructions */ \
                                                     \
    decl(AVX512DQ,          "avx512dq",          28) \
    decl(AVX512PF,          "avx512pf",          29) \
    decl(AVX512ER,          "avx512er",          30) \
    decl(AVX512CD,          "avx512cd",          31) \
                                                     \
    decl(AVX512BW,          "avx512bw",          32) /* Byte and word vector instructions */ \
    decl(AVX512VL,          "avx512vl",          33) /* EVEX instructions with smaller vector length */ \
    decl(SHA,               "sha",               34) /* SHA instructions */ \
    decl(FMA,               "fma",               35) /* FMA instructions */ \
                                                     \
    decl(VZEROUPPER,        "vzeroupper",        36) /* Vzeroupper instruction */ \
    decl(AVX512_VPOPCNTDQ,  "avx512_vpopcntdq",  37) /* Vector popcount */ \
    decl(AVX512_VPCLMULQDQ, "avx512_vpclmulqdq", 38) /* Vector carryless multiplication */ \
    decl(AVX512_VAES,       "avx512_vaes",       39) /* Vector AES instruction */ \
                                                     \
    decl(AVX512_VNNI,       "avx512_vnni",       40) /* Vector Neural Network Instructions */ \
    decl(FLUSH,             "clflush",           41) /* flush instruction */ \
    decl(FLUSHOPT,          "clflushopt",        42) /* flusopth instruction */ \
    decl(CLWB,              "clwb",              43) /* clwb instruction */ \
                                                     \
    decl(AVX512_VBMI2,      "avx512_vbmi2",      44) /* VBMI2 shift left double instructions */ \
    decl(AVX512_VBMI,       "avx512_vbmi",       45) /* Vector BMI instructions */ \
    decl(HV,                "hv",                46) /* Hypervisor instructions */ \
<<<<<<< HEAD
=======
    decl(SERIALIZE,         "serialize",         47) /* CPU SERIALIZE */ \
    decl(RDTSCP,            "rdtscp",            48) /* RDTSCP instruction */ \
    decl(RDPID,             "rdpid",             49) /* RDPID instruction */ \
    decl(FSRM,              "fsrm",              50) /* Fast Short REP MOV */ \
    decl(GFNI,              "gfni",              51) /* Vector GFNI instructions */ \
    decl(AVX512_BITALG,     "avx512_bitalg",     52) /* Vector sub-word popcount and bit gather instructions */\
    decl(F16C,              "f16c",              53) /* Half-precision and single precision FP conversion instructions*/ \
    decl(PKU,               "pku",               54) /* Protection keys for user-mode pages */ \
    decl(OSPKE,             "ospke",             55) /* OS enables protection keys */ \
    decl(CET_IBT,           "cet_ibt",           56) /* Control Flow Enforcement - Indirect Branch Tracking */ \
    decl(CET_SS,            "cet_ss",            57) /* Control Flow Enforcement - Shadow Stack */ \
    decl(AVX512_IFMA,       "avx512_ifma",       58) /* Integer Vector FMA instructions*/
>>>>>>> 7dd47998

#define DECLARE_CPU_FEATURE_FLAG(id, name, bit) CPU_##id = (1ULL << bit),
    CPU_FEATURE_FLAGS(DECLARE_CPU_FEATURE_FLAG)
#undef DECLARE_CPU_FEATURE_FLAG
    MAX_CPU = CPU_HV << 1
  };

  /* Tracking of a CPU feature for glibc */ \
  enum Glibc_Feature_Flag : uint64_t {
#define GLIBC_FEATURE_FLAGS(decl) \
    decl(FMA4,              "fma4",               0) \
    decl(MOVBE,             "movbe",              1) \
    decl(OSXSAVE,           "osxsave",            2) \
    decl(IBT,               "ibt",                3) \
    decl(SHSTK,             "shstk",              4) /* Also known as cet_ss */ \
    decl(XSAVE,             "xsave",              5) \
    decl(CMPXCHG16,         "cmpxchg16",          6) /* Also known in cpuinfo as cx16 and in glibc as cmpxchg16b */ \
    decl(LAHFSAHF,          "lahfsahf",           7) /* Also known in cpuinfo as lahf_lm and in glibc as lahf64_sahf64 */ \
    decl(F16C,              "f16c",               8) \
    decl(HTT,               "htt",                9) /* hotspot calls it 'ht' but it is affected by threads_per_core() */ \

#define DECLARE_GLIBC_FEATURE_FLAG(id, name, bit) GLIBC_##id = (1ULL << bit),
    GLIBC_FEATURE_FLAGS(DECLARE_GLIBC_FEATURE_FLAG)
#undef DECLARE_GLIBC_FEATURE_FLAG
    MAX_GLIBC = GLIBC_HTT << 1
  };

  // glibc feature flags.
  static uint64_t _glibc_features;

  static const char* _features_names[];
  static const char* _glibc_features_names[];

  enum Extended_Family {
    // AMD
    CPU_FAMILY_AMD_11H       = 0x11,
    // ZX
    CPU_FAMILY_ZX_CORE_F6    = 6,
    CPU_FAMILY_ZX_CORE_F7    = 7,
    // Intel
    CPU_FAMILY_INTEL_CORE    = 6,
    CPU_MODEL_NEHALEM        = 0x1e,
    CPU_MODEL_NEHALEM_EP     = 0x1a,
    CPU_MODEL_NEHALEM_EX     = 0x2e,
    CPU_MODEL_WESTMERE       = 0x25,
    CPU_MODEL_WESTMERE_EP    = 0x2c,
    CPU_MODEL_WESTMERE_EX    = 0x2f,
    CPU_MODEL_SANDYBRIDGE    = 0x2a,
    CPU_MODEL_SANDYBRIDGE_EP = 0x2d,
    CPU_MODEL_IVYBRIDGE_EP   = 0x3a,
    CPU_MODEL_HASWELL_E3     = 0x3c,
    CPU_MODEL_HASWELL_E7     = 0x3f,
    CPU_MODEL_BROADWELL      = 0x3d,
    CPU_MODEL_SKYLAKE        = 0x55
  };

  // cpuid information block.  All info derived from executing cpuid with
  // various function numbers is stored here.  Intel and AMD info is
  // merged in this block: accessor methods disentangle it.
  //
  // The info block is laid out in subblocks of 4 dwords corresponding to
  // eax, ebx, ecx and edx, whether or not they contain anything useful.
  struct CpuidInfo {
    // cpuid function 0
    uint32_t std_max_function;
    uint32_t std_vendor_name_0;
    uint32_t std_vendor_name_1;
    uint32_t std_vendor_name_2;

    // cpuid function 1
    StdCpuid1Eax std_cpuid1_eax;
    StdCpuid1Ebx std_cpuid1_ebx;
    StdCpuid1Ecx std_cpuid1_ecx;
    StdCpuid1Edx std_cpuid1_edx;

    // cpuid function 4 (deterministic cache parameters)
    DcpCpuid4Eax dcp_cpuid4_eax;
    DcpCpuid4Ebx dcp_cpuid4_ebx;
    uint32_t     dcp_cpuid4_ecx; // unused currently
    uint32_t     dcp_cpuid4_edx; // unused currently

    // cpuid function 7 (structured extended features)
    SefCpuid7Eax sef_cpuid7_eax;
    SefCpuid7Ebx sef_cpuid7_ebx;
    SefCpuid7Ecx sef_cpuid7_ecx;
    SefCpuid7Edx sef_cpuid7_edx;

    // cpuid function 0xB (processor topology)
    // ecx = 0
    uint32_t     tpl_cpuidB0_eax;
    TplCpuidBEbx tpl_cpuidB0_ebx;
    uint32_t     tpl_cpuidB0_ecx; // unused currently
    uint32_t     tpl_cpuidB0_edx; // unused currently

    // ecx = 1
    uint32_t     tpl_cpuidB1_eax;
    TplCpuidBEbx tpl_cpuidB1_ebx;
    uint32_t     tpl_cpuidB1_ecx; // unused currently
    uint32_t     tpl_cpuidB1_edx; // unused currently

    // ecx = 2
    uint32_t     tpl_cpuidB2_eax;
    TplCpuidBEbx tpl_cpuidB2_ebx;
    uint32_t     tpl_cpuidB2_ecx; // unused currently
    uint32_t     tpl_cpuidB2_edx; // unused currently

    // cpuid function 0x80000000 // example, unused
    uint32_t ext_max_function;
    uint32_t ext_vendor_name_0;
    uint32_t ext_vendor_name_1;
    uint32_t ext_vendor_name_2;

    // cpuid function 0x80000001
    uint32_t     ext_cpuid1_eax; // reserved
    uint32_t     ext_cpuid1_ebx; // reserved
    ExtCpuid1Ecx ext_cpuid1_ecx;
    ExtCpuid1Edx ext_cpuid1_edx;

    // cpuid functions 0x80000002 thru 0x80000004: example, unused
    uint32_t proc_name_0, proc_name_1, proc_name_2, proc_name_3;
    uint32_t proc_name_4, proc_name_5, proc_name_6, proc_name_7;
    uint32_t proc_name_8, proc_name_9, proc_name_10,proc_name_11;

    // cpuid function 0x80000005 // AMD L1, Intel reserved
    uint32_t     ext_cpuid5_eax; // unused currently
    uint32_t     ext_cpuid5_ebx; // reserved
    ExtCpuid5Ex  ext_cpuid5_ecx; // L1 data cache info (AMD)
    ExtCpuid5Ex  ext_cpuid5_edx; // L1 instruction cache info (AMD)

    // cpuid function 0x80000007
    uint32_t     ext_cpuid7_eax; // reserved
    uint32_t     ext_cpuid7_ebx; // reserved
    uint32_t     ext_cpuid7_ecx; // reserved
    ExtCpuid7Edx ext_cpuid7_edx; // tscinv

    // cpuid function 0x80000008
    uint32_t     ext_cpuid8_eax; // unused currently
    uint32_t     ext_cpuid8_ebx; // reserved
    ExtCpuid8Ecx ext_cpuid8_ecx;
    uint32_t     ext_cpuid8_edx; // reserved

    // cpuid function 0x8000001E // AMD 17h
    uint32_t      ext_cpuid1E_eax;
    ExtCpuid1EEbx ext_cpuid1E_ebx; // threads per core (AMD17h)
    uint32_t      ext_cpuid1E_ecx;
    uint32_t      ext_cpuid1E_edx; // unused currently

    // extended control register XCR0 (the XFEATURE_ENABLED_MASK register)
    XemXcr0Eax   xem_xcr0_eax;
    uint32_t     xem_xcr0_edx; // reserved

    // Space to save ymm registers after signal handle
    int          ymm_save[8*4]; // Save ymm0, ymm7, ymm8, ymm15

    // Space to save zmm registers after signal handle
    int          zmm_save[16*4]; // Save zmm0, zmm7, zmm8, zmm31
  };

private:
  // The actual cpuid info block
  static CpuidInfo _cpuid_info;

  // Extractors and predicates
  static uint32_t extended_cpu_family() {
    uint32_t result = _cpuid_info.std_cpuid1_eax.bits.family;
    result += _cpuid_info.std_cpuid1_eax.bits.ext_family;
    return result;
  }

  static uint32_t extended_cpu_model() {
    uint32_t result = _cpuid_info.std_cpuid1_eax.bits.model;
    result |= _cpuid_info.std_cpuid1_eax.bits.ext_model << 4;
    return result;
  }

  static uint32_t cpu_stepping() {
    uint32_t result = _cpuid_info.std_cpuid1_eax.bits.stepping;
    return result;
  }

  static uint logical_processor_count() {
    uint result = threads_per_core();
    return result;
  }

  static bool compute_has_intel_jcc_erratum();

<<<<<<< HEAD
  static uint64_t feature_flags() {
    uint64_t result = 0;
    if (_cpuid_info.std_cpuid1_edx.bits.cmpxchg8 != 0)
      result |= CPU_CX8;
    if (_cpuid_info.std_cpuid1_edx.bits.cmov != 0)
      result |= CPU_CMOV;
    if (_cpuid_info.std_cpuid1_edx.bits.clflush != 0)
      result |= CPU_FLUSH;
#ifdef _LP64
    // clflush should always be available on x86_64
    // if not we are in real trouble because we rely on it
    // to flush the code cache.
    assert ((result & CPU_FLUSH) != 0, "clflush should be available");
#endif
    if (_cpuid_info.std_cpuid1_edx.bits.fxsr != 0 || (is_amd_family() &&
        _cpuid_info.ext_cpuid1_edx.bits.fxsr != 0))
      result |= CPU_FXSR;
    // HT flag is set for multi-core processors also.
    if (threads_per_core() > 1)
      result |= CPU_HT;
    if (_cpuid_info.std_cpuid1_edx.bits.mmx != 0 || (is_amd_family() &&
        _cpuid_info.ext_cpuid1_edx.bits.mmx != 0))
      result |= CPU_MMX;
    if (_cpuid_info.std_cpuid1_edx.bits.sse != 0)
      result |= CPU_SSE;
    if (_cpuid_info.std_cpuid1_edx.bits.sse2 != 0)
      result |= CPU_SSE2;
    if (_cpuid_info.std_cpuid1_ecx.bits.sse3 != 0)
      result |= CPU_SSE3;
    if (_cpuid_info.std_cpuid1_ecx.bits.ssse3 != 0)
      result |= CPU_SSSE3;
    if (_cpuid_info.std_cpuid1_ecx.bits.sse4_1 != 0)
      result |= CPU_SSE4_1;
    if (_cpuid_info.std_cpuid1_ecx.bits.sse4_2 != 0)
      result |= CPU_SSE4_2;
    if (_cpuid_info.std_cpuid1_ecx.bits.popcnt != 0)
      result |= CPU_POPCNT;
    if (_cpuid_info.std_cpuid1_ecx.bits.avx != 0 &&
        _cpuid_info.std_cpuid1_ecx.bits.osxsave != 0 &&
        _cpuid_info.xem_xcr0_eax.bits.sse != 0 &&
        _cpuid_info.xem_xcr0_eax.bits.ymm != 0) {
      result |= CPU_AVX;
      result |= CPU_VZEROUPPER;
      if (_cpuid_info.sef_cpuid7_ebx.bits.avx2 != 0)
        result |= CPU_AVX2;
      if (_cpuid_info.sef_cpuid7_ebx.bits.avx512f != 0 &&
          _cpuid_info.xem_xcr0_eax.bits.opmask != 0 &&
          _cpuid_info.xem_xcr0_eax.bits.zmm512 != 0 &&
          _cpuid_info.xem_xcr0_eax.bits.zmm32 != 0) {
        result |= CPU_AVX512F;
        if (_cpuid_info.sef_cpuid7_ebx.bits.avx512cd != 0)
          result |= CPU_AVX512CD;
        if (_cpuid_info.sef_cpuid7_ebx.bits.avx512dq != 0)
          result |= CPU_AVX512DQ;
        if (_cpuid_info.sef_cpuid7_ebx.bits.avx512pf != 0)
          result |= CPU_AVX512PF;
        if (_cpuid_info.sef_cpuid7_ebx.bits.avx512er != 0)
          result |= CPU_AVX512ER;
        if (_cpuid_info.sef_cpuid7_ebx.bits.avx512bw != 0)
          result |= CPU_AVX512BW;
        if (_cpuid_info.sef_cpuid7_ebx.bits.avx512vl != 0)
          result |= CPU_AVX512VL;
        if (_cpuid_info.sef_cpuid7_ecx.bits.avx512_vpopcntdq != 0)
          result |= CPU_AVX512_VPOPCNTDQ;
        if (_cpuid_info.sef_cpuid7_ecx.bits.avx512_vpclmulqdq != 0)
          result |= CPU_AVX512_VPCLMULQDQ;
        if (_cpuid_info.sef_cpuid7_ecx.bits.vaes != 0)
          result |= CPU_AVX512_VAES;
        if (_cpuid_info.sef_cpuid7_ecx.bits.avx512_vnni != 0)
          result |= CPU_AVX512_VNNI;
        if (_cpuid_info.sef_cpuid7_ecx.bits.avx512_vbmi != 0)
          result |= CPU_AVX512_VBMI;
        if (_cpuid_info.sef_cpuid7_ecx.bits.avx512_vbmi2 != 0)
          result |= CPU_AVX512_VBMI2;
      }
    }
    if (_cpuid_info.std_cpuid1_ecx.bits.hv != 0)
      result |= CPU_HV;
    if (_cpuid_info.sef_cpuid7_ebx.bits.bmi1 != 0)
      result |= CPU_BMI1;
    if (_cpuid_info.std_cpuid1_edx.bits.tsc != 0)
      result |= CPU_TSC;
    if (_cpuid_info.ext_cpuid7_edx.bits.tsc_invariance != 0)
      result |= CPU_TSCINV_BIT;
    if (_cpuid_info.std_cpuid1_ecx.bits.aes != 0)
      result |= CPU_AES;
    if (_cpuid_info.sef_cpuid7_ebx.bits.erms != 0)
      result |= CPU_ERMS;
    if (_cpuid_info.std_cpuid1_ecx.bits.clmul != 0)
      result |= CPU_CLMUL;
    if (_cpuid_info.sef_cpuid7_ebx.bits.rtm != 0)
      result |= CPU_RTM;
    if (_cpuid_info.sef_cpuid7_ebx.bits.adx != 0)
       result |= CPU_ADX;
    if (_cpuid_info.sef_cpuid7_ebx.bits.bmi2 != 0)
      result |= CPU_BMI2;
    if (_cpuid_info.sef_cpuid7_ebx.bits.sha != 0)
      result |= CPU_SHA;
    if (_cpuid_info.std_cpuid1_ecx.bits.fma != 0)
      result |= CPU_FMA;
    if (_cpuid_info.sef_cpuid7_ebx.bits.clflushopt != 0)
      result |= CPU_FLUSHOPT;

    // AMD|Hygon features.
    if (is_amd_family()) {
      if ((_cpuid_info.ext_cpuid1_edx.bits.tdnow != 0) ||
          (_cpuid_info.ext_cpuid1_ecx.bits.prefetchw != 0))
        result |= CPU_3DNOW_PREFETCH;
      if (_cpuid_info.ext_cpuid1_ecx.bits.lzcnt != 0)
        result |= CPU_LZCNT;
      if (_cpuid_info.ext_cpuid1_ecx.bits.sse4a != 0)
        result |= CPU_SSE4A;
    }

    // Intel features.
    if (is_intel()) {
      if (_cpuid_info.ext_cpuid1_ecx.bits.lzcnt_intel != 0)
        result |= CPU_LZCNT;
      // for Intel, ecx.bits.misalignsse bit (bit 8) indicates support for prefetchw
      if (_cpuid_info.ext_cpuid1_ecx.bits.misalignsse != 0) {
        result |= CPU_3DNOW_PREFETCH;
      }
      if (_cpuid_info.sef_cpuid7_ebx.bits.clwb != 0) {
        result |= CPU_CLWB;
      }
    }

    // ZX features.
    if (is_zx()) {
      if (_cpuid_info.ext_cpuid1_ecx.bits.lzcnt_intel != 0)
        result |= CPU_LZCNT;
      // for ZX, ecx.bits.misalignsse bit (bit 8) indicates support for prefetchw
      if (_cpuid_info.ext_cpuid1_ecx.bits.misalignsse != 0) {
        result |= CPU_3DNOW_PREFETCH;
      }
    }

    // Composite features.
    if (supports_tscinv_bit() &&
        ((is_amd_family() && !is_amd_Barcelona()) ||
         is_intel_tsc_synched_at_init())) {
      result |= CPU_TSCINV;
    }

    return result;
  }

#ifdef LINUX
  static uint64_t glibc_flags() {
    uint64_t result = 0;
    if (_cpuid_info.std_cpuid1_ecx.bits.movbe != 0)
      result |= GLIBC_MOVBE;
    if (_cpuid_info.std_cpuid1_ecx.bits.osxsave != 0)
      result |= GLIBC_OSXSAVE;
    if (_cpuid_info.std_cpuid1_ecx.bits.xsave != 0)
      result |= GLIBC_XSAVE;
    if (_cpuid_info.std_cpuid1_ecx.bits.cmpxchg16 != 0)
      result |= GLIBC_CMPXCHG16;
    if (_cpuid_info.std_cpuid1_ecx.bits.f16c != 0)
      result |= GLIBC_F16C;
    if (_cpuid_info.sef_cpuid7_ecx.bits.shstk != 0)
      result |= GLIBC_SHSTK;
    if (_cpuid_info.sef_cpuid7_edx.bits.ibt != 0)
      result |= GLIBC_IBT;
    if (_cpuid_info.ext_cpuid1_ecx.bits.fma4 != 0)
      result |= GLIBC_FMA4;
    if (_cpuid_info.ext_cpuid1_ecx.bits.LahfSahf != 0)
      result |= GLIBC_LAHFSAHF;
    if (_cpuid_info.std_cpuid1_edx.bits.ht != 0)
      result |= GLIBC_HTT;
    return result;
  }
#endif //LINUX

  static bool os_supports_avx_vectors() {
    bool retVal = false;
    int nreg = 2 LP64_ONLY(+2);
    if (supports_evex()) {
      // Verify that OS save/restore all bits of EVEX registers
      // during signal processing.
      retVal = true;
      for (int i = 0; i < 16 * nreg; i++) { // 64 bytes per zmm register
        if (_cpuid_info.zmm_save[i] != ymm_test_value()) {
          retVal = false;
          break;
        }
      }
    } else if (supports_avx()) {
      // Verify that OS save/restore all bits of AVX registers
      // during signal processing.
      retVal = true;
      for (int i = 0; i < 8 * nreg; i++) { // 32 bytes per ymm register
        if (_cpuid_info.ymm_save[i] != ymm_test_value()) {
          retVal = false;
          break;
        }
      }
      // zmm_save will be set on a EVEX enabled machine even if we choose AVX code gen
      if (retVal == false) {
        // Verify that OS save/restore all bits of EVEX registers
        // during signal processing.
        retVal = true;
        for (int i = 0; i < 16 * nreg; i++) { // 64 bytes per zmm register
          if (_cpuid_info.zmm_save[i] != ymm_test_value()) {
            retVal = false;
            break;
          }
        }
      }
    }
    return retVal;
  }

  static void get_processor_features_hardware();
  static void get_processor_features_hotspot();

  static uint64_t CPUFeatures_parse(uint64_t &glibc_features);
#ifdef LINUX
  static void glibc_not_using(uint64_t excessive_CPU, uint64_t excessive_GLIBC);
  static bool glibc_env_set(char *disable_str);
  /*[[noreturn]]*/ static void glibc_reexec();
  // C++17: Make glibc_prefix and glibc_prefix_len constexpr.
  static const char glibc_prefix[];
  static const size_t glibc_prefix_len;
#endif //LINUX
  // C++17: Make ignore_glibc_not_using inline.
  static bool ignore_glibc_not_using;
  static void nonlibc_tty_print_uint64(uint64_t num);
  static void nonlibc_tty_print_uint64_comma_uint64(uint64_t num1, uint64_t num2);
  static void print_using_features_cr();
  /*[[noreturn]]*/ static void fatal_missing_features(uint64_t features_missing, uint64_t glibc_features_missing);
=======
  static uint64_t feature_flags();
  static bool os_supports_avx_vectors();
  static void get_processor_features();
>>>>>>> 7dd47998

public:
  // Offsets for cpuid asm stub
  static ByteSize std_cpuid0_offset() { return byte_offset_of(CpuidInfo, std_max_function); }
  static ByteSize std_cpuid1_offset() { return byte_offset_of(CpuidInfo, std_cpuid1_eax); }
  static ByteSize dcp_cpuid4_offset() { return byte_offset_of(CpuidInfo, dcp_cpuid4_eax); }
  static ByteSize sef_cpuid7_offset() { return byte_offset_of(CpuidInfo, sef_cpuid7_eax); }
  static ByteSize ext_cpuid1_offset() { return byte_offset_of(CpuidInfo, ext_cpuid1_eax); }
  static ByteSize ext_cpuid5_offset() { return byte_offset_of(CpuidInfo, ext_cpuid5_eax); }
  static ByteSize ext_cpuid7_offset() { return byte_offset_of(CpuidInfo, ext_cpuid7_eax); }
  static ByteSize ext_cpuid8_offset() { return byte_offset_of(CpuidInfo, ext_cpuid8_eax); }
  static ByteSize ext_cpuid1E_offset() { return byte_offset_of(CpuidInfo, ext_cpuid1E_eax); }
  static ByteSize tpl_cpuidB0_offset() { return byte_offset_of(CpuidInfo, tpl_cpuidB0_eax); }
  static ByteSize tpl_cpuidB1_offset() { return byte_offset_of(CpuidInfo, tpl_cpuidB1_eax); }
  static ByteSize tpl_cpuidB2_offset() { return byte_offset_of(CpuidInfo, tpl_cpuidB2_eax); }
  static ByteSize xem_xcr0_offset() { return byte_offset_of(CpuidInfo, xem_xcr0_eax); }
  static ByteSize ymm_save_offset() { return byte_offset_of(CpuidInfo, ymm_save); }
  static ByteSize zmm_save_offset() { return byte_offset_of(CpuidInfo, zmm_save); }

  // The value used to check ymm register after signal handle
  static int ymm_test_value()    { return 0xCAFEBABE; }

  static void get_cpu_info_wrapper();
  static void set_cpuinfo_segv_addr(address pc) { _cpuinfo_segv_addr = pc; }
  static bool  is_cpuinfo_segv_addr(address pc) { return _cpuinfo_segv_addr == pc; }
  static void set_cpuinfo_cont_addr(address pc) { _cpuinfo_cont_addr = pc; }
  static address  cpuinfo_cont_addr()           { return _cpuinfo_cont_addr; }

  static void clean_cpuFeatures()   { _features = 0; }
  static void set_avx_cpuFeatures() { _features = (CPU_SSE | CPU_SSE2 | CPU_AVX | CPU_VZEROUPPER ); }
  static void set_evex_cpuFeatures() { _features = (CPU_AVX512F | CPU_SSE | CPU_SSE2 | CPU_VZEROUPPER ); }

<<<<<<< HEAD
  static void insert_features_names(char* buf, size_t buflen, uint64_t features = _features) {
    Abstract_VM_Version::insert_features_names(buf, buflen, _features_names, features);
  }
  static void insert_glibc_features_names(char* buf, size_t buflen, uint64_t glibc_features) {
    Abstract_VM_Version::insert_features_names(buf, buflen, _glibc_features_names, glibc_features);
  }


=======
>>>>>>> 7dd47998
  // Initialization
  static void initialize();
  static void crac_restore();

  // Override Abstract_VM_Version implementation
  static void print_platform_virtualization_info(outputStream*);

  // Asserts
  static void assert_is_initialized() {
    assert(_cpuid_info.std_cpuid1_eax.bits.family != 0, "VM_Version not initialized");
  }

  //
  // Processor family:
  //       3   -  386
  //       4   -  486
  //       5   -  Pentium
  //       6   -  PentiumPro, Pentium II, Celeron, Xeon, Pentium III, Athlon,
  //              Pentium M, Core Solo, Core Duo, Core2 Duo
  //    family 6 model:   9,        13,       14,        15
  //    0x0f   -  Pentium 4, Opteron
  //
  // Note: The cpu family should be used to select between
  //       instruction sequences which are valid on all Intel
  //       processors.  Use the feature test functions below to
  //       determine whether a particular instruction is supported.
  //
  static int  cpu_family()        { return _cpu;}
  static bool is_P6()             { return cpu_family() >= 6; }
  static bool is_amd()            { assert_is_initialized(); return _cpuid_info.std_vendor_name_0 == 0x68747541; } // 'htuA'
  static bool is_hygon()          { assert_is_initialized(); return _cpuid_info.std_vendor_name_0 == 0x6F677948; } // 'ogyH'
  static bool is_amd_family()     { return is_amd() || is_hygon(); }
  static bool is_intel()          { assert_is_initialized(); return _cpuid_info.std_vendor_name_0 == 0x756e6547; } // 'uneG'
  static bool is_zx()             { assert_is_initialized(); return (_cpuid_info.std_vendor_name_0 == 0x746e6543) || (_cpuid_info.std_vendor_name_0 == 0x68532020); } // 'tneC'||'hS  '
  static bool is_atom_family()    { return ((cpu_family() == 0x06) && ((extended_cpu_model() == 0x36) || (extended_cpu_model() == 0x37) || (extended_cpu_model() == 0x4D))); } //Silvermont and Centerton
  static bool is_knights_family() { return UseKNLSetting || ((cpu_family() == 0x06) && ((extended_cpu_model() == 0x57) || (extended_cpu_model() == 0x85))); } // Xeon Phi 3200/5200/7200 and Future Xeon Phi

  static bool supports_processor_topology() {
    return (_cpuid_info.std_max_function >= 0xB) &&
           // eax[4:0] | ebx[0:15] == 0 indicates invalid topology level.
           // Some cpus have max cpuid >= 0xB but do not support processor topology.
           (((_cpuid_info.tpl_cpuidB0_eax & 0x1f) | _cpuid_info.tpl_cpuidB0_ebx.bits.logical_cpus) != 0);
  }

  static uint cores_per_cpu();
  static uint threads_per_core();
  static uint L1_line_size();

  static uint prefetch_data_size()  {
    return L1_line_size();
  }

  //
  // Feature identification
  //
  static bool supports_cpuid()        { return _features  != 0; }
  static bool supports_cmpxchg8()     { return (_features & CPU_CX8) != 0; }
  static bool supports_cmov()         { return (_features & CPU_CMOV) != 0; }
  static bool supports_fxsr()         { return (_features & CPU_FXSR) != 0; }
  static bool supports_ht()           { return (_features & CPU_HT) != 0; }
  static bool supports_mmx()          { return (_features & CPU_MMX) != 0; }
  static bool supports_sse()          { return (_features & CPU_SSE) != 0; }
  static bool supports_sse2()         { return (_features & CPU_SSE2) != 0; }
  static bool supports_sse3()         { return (_features & CPU_SSE3) != 0; }
  static bool supports_ssse3()        { return (_features & CPU_SSSE3)!= 0; }
  static bool supports_sse4_1()       { return (_features & CPU_SSE4_1) != 0; }
  static bool supports_sse4_2()       { return (_features & CPU_SSE4_2) != 0; }
  static bool supports_popcnt()       { return (_features & CPU_POPCNT) != 0; }
  static bool supports_avx()          { return (_features & CPU_AVX) != 0; }
  static bool supports_avx2()         { return (_features & CPU_AVX2) != 0; }
  static bool supports_tsc()          { return (_features & CPU_TSC) != 0; }
  static bool supports_rdtscp()       { return (_features & CPU_RDTSCP) != 0; }
  static bool supports_rdpid()        { return (_features & CPU_RDPID) != 0; }
  static bool supports_aes()          { return (_features & CPU_AES) != 0; }
  static bool supports_erms()         { return (_features & CPU_ERMS) != 0; }
  static bool supports_fsrm()         { return (_features & CPU_FSRM) != 0; }
  static bool supports_clmul()        { return (_features & CPU_CLMUL) != 0; }
  static bool supports_rtm()          { return (_features & CPU_RTM) != 0; }
  static bool supports_bmi1()         { return (_features & CPU_BMI1) != 0; }
  static bool supports_bmi2()         { return (_features & CPU_BMI2) != 0; }
  static bool supports_adx()          { return (_features & CPU_ADX) != 0; }
  static bool supports_evex()         { return (_features & CPU_AVX512F) != 0; }
  static bool supports_avx512dq()     { return (_features & CPU_AVX512DQ) != 0; }
  static bool supports_avx512ifma()   { return (_features & CPU_AVX512_IFMA) != 0; }
  static bool supports_avx512pf()     { return (_features & CPU_AVX512PF) != 0; }
  static bool supports_avx512er()     { return (_features & CPU_AVX512ER) != 0; }
  static bool supports_avx512cd()     { return (_features & CPU_AVX512CD) != 0; }
  static bool supports_avx512bw()     { return (_features & CPU_AVX512BW) != 0; }
  static bool supports_avx512vl()     { return (_features & CPU_AVX512VL) != 0; }
  static bool supports_avx512vlbw()   { return (supports_evex() && supports_avx512bw() && supports_avx512vl()); }
  static bool supports_avx512bwdq()   { return (supports_evex() && supports_avx512bw() && supports_avx512dq()); }
  static bool supports_avx512vldq()   { return (supports_evex() && supports_avx512dq() && supports_avx512vl()); }
  static bool supports_avx512vlbwdq() { return (supports_evex() && supports_avx512vl() &&
                                                supports_avx512bw() && supports_avx512dq()); }
  static bool supports_avx512novl()   { return (supports_evex() && !supports_avx512vl()); }
  static bool supports_avx512nobw()   { return (supports_evex() && !supports_avx512bw()); }
  static bool supports_avx256only()   { return (supports_avx2() && !supports_evex()); }
  static bool supports_avxonly()      { return ((supports_avx2() || supports_avx()) && !supports_evex()); }
  static bool supports_sha()          { return (_features & CPU_SHA) != 0; }
  static bool supports_fma()          { return (_features & CPU_FMA) != 0 && supports_avx(); }
  static bool supports_vzeroupper()   { return (_features & CPU_VZEROUPPER) != 0; }
  static bool supports_avx512_vpopcntdq()  { return (_features & CPU_AVX512_VPOPCNTDQ) != 0; }
  static bool supports_avx512_vpclmulqdq() { return (_features & CPU_AVX512_VPCLMULQDQ) != 0; }
  static bool supports_avx512_vaes()  { return (_features & CPU_AVX512_VAES) != 0; }
  static bool supports_gfni()         { return (_features & CPU_GFNI) != 0; }
  static bool supports_avx512_vnni()  { return (_features & CPU_AVX512_VNNI) != 0; }
  static bool supports_avx512_bitalg()  { return (_features & CPU_AVX512_BITALG) != 0; }
  static bool supports_avx512_vbmi()  { return (_features & CPU_AVX512_VBMI) != 0; }
  static bool supports_avx512_vbmi2() { return (_features & CPU_AVX512_VBMI2) != 0; }
  static bool supports_hv()           { return (_features & CPU_HV) != 0; }
  static bool supports_serialize()    { return (_features & CPU_SERIALIZE) != 0; }
  static bool supports_f16c()         { return (_features & CPU_F16C) != 0; }
  static bool supports_pku()          { return (_features & CPU_PKU) != 0; }
  static bool supports_ospke()        { return (_features & CPU_OSPKE) != 0; }
  static bool supports_cet_ss()       { return (_features & CPU_CET_SS) != 0; }
  static bool supports_cet_ibt()      { return (_features & CPU_CET_IBT) != 0; }

  // Intel features
  static bool is_intel_family_core() { return is_intel() &&
                                       extended_cpu_family() == CPU_FAMILY_INTEL_CORE; }

  static bool is_intel_skylake() { return is_intel_family_core() &&
                                          extended_cpu_model() == CPU_MODEL_SKYLAKE; }

#ifdef COMPILER2
  // Determine if it's running on Cascade Lake using default options.
  static bool is_default_intel_cascade_lake();
#endif

  static bool is_intel_cascade_lake();

  static int avx3_threshold();

  static bool is_intel_tsc_synched_at_init();

  // This checks if the JVM is potentially affected by an erratum on Intel CPUs (SKX102)
  // that causes unpredictable behaviour when jcc crosses 64 byte boundaries. Its microcode
  // mitigation causes regressions when jumps or fused conditional branches cross or end at
  // 32 byte boundaries.
  static bool has_intel_jcc_erratum() { return _has_intel_jcc_erratum; }

  // AMD features
  static bool supports_3dnow_prefetch()    { return (_features & CPU_3DNOW_PREFETCH) != 0; }
  static bool supports_lzcnt()    { return (_features & CPU_LZCNT) != 0; }
  static bool supports_sse4a()    { return (_features & CPU_SSE4A) != 0; }

  static bool is_amd_Barcelona()  { return is_amd() &&
                                           extended_cpu_family() == CPU_FAMILY_AMD_11H; }

  // Intel and AMD newer cores support fast timestamps well
  static bool supports_tscinv_bit() {
    return (_features & CPU_TSCINV_BIT) != 0;
  }
  static bool supports_tscinv() {
    return (_features & CPU_TSCINV) != 0;
  }

  // Intel Core and newer cpus have fast IDIV instruction (excluding Atom).
  static bool has_fast_idiv()     { return is_intel() && cpu_family() == 6 &&
                                           supports_sse3() && _model != 0x1C; }

  static bool supports_compare_and_exchange() { return true; }

  static intx allocate_prefetch_distance(bool use_watermark_prefetch);

  // SSE2 and later processors implement a 'pause' instruction
  // that can be used for efficient implementation of
  // the intrinsic for java.lang.Thread.onSpinWait()
  static bool supports_on_spin_wait() { return supports_sse2(); }

  // x86_64 supports fast class initialization checks for static methods.
  static bool supports_fast_class_init_checks() {
    return LP64_ONLY(true) NOT_LP64(false); // not implemented on x86_32
  }

  constexpr static bool supports_stack_watermark_barrier() {
    return true;
  }

  // For AVX CPUs only. f16c support is disabled if UseAVX == 0.
  static bool supports_float16() {
    return supports_f16c() || supports_avx512vl();
  }

  // Check intrinsic support
  static bool is_intrinsic_supported(vmIntrinsicID id);

  // there are several insns to force cache line sync to memory which
  // we can use to ensure mapped non-volatile memory is up to date with
  // pending in-cache changes.
  //
  // 64 bit cpus always support clflush which writes back and evicts
  // on 32 bit cpus support is recorded via a feature flag
  //
  // clflushopt is optional and acts like clflush except it does
  // not synchronize with other memory ops. it needs a preceding
  // and trailing StoreStore fence
  //
  // clwb is an optional intel-specific instruction which
  // writes back without evicting the line. it also does not
  // synchronize with other memory ops. so, it needs preceding
  // and trailing StoreStore fences.

#ifdef _LP64
<<<<<<< HEAD
  static bool supports_clflush() {
    // clflush should always be available on x86_64
    // if not we are in real trouble because we rely on it
    // to flush the code cache.
    // Unfortunately, Assembler::clflush is currently called as part
    // of generation of the code cache flush routine. This happens
    // under Universe::init before the processor features are set
    // up. Assembler::flush calls this routine to check that clflush
    // is allowed. So, we give the caller a free pass if Universe init
    // is still in progress.
    if (!Universe::is_fully_initialized()) {
      return true;
    }
    if ((_features & CPU_FLUSH) != 0) {
      return true;
    }
    if (FLAG_IS_DEFAULT(CPUFeatures)) {
      vm_exit_during_initialization("clflush should be available");
    }
    vm_exit_during_initialization(err_msg("-XX:CPUFeatures option requires FLUSH flag to be set: 0x%" PRIx64, CPU_FLUSH));
    return false;
  }
=======
  static bool supports_clflush(); // Can't inline due to header file conflict
>>>>>>> 7dd47998
#else
  static bool supports_clflush() { return  ((_features & CPU_FLUSH) != 0); }
#endif // _LP64

  // Note: CPU_FLUSHOPT and CPU_CLWB bits should always be zero for 32-bit
  static bool supports_clflushopt() { return ((_features & CPU_FLUSHOPT) != 0); }
  static bool supports_clwb() { return ((_features & CPU_CLWB) != 0); }

  // Old CPUs perform lea on AGU which causes additional latency transferring the
  // value from/to ALU for other operations
  static bool supports_fast_2op_lea() {
    return (is_intel() && supports_avx()) || // Sandy Bridge and above
           (is_amd()   && supports_avx());   // Jaguar and Bulldozer and above
  }

  // Pre Icelake Intels suffer inefficiency regarding 3-operand lea, which contains
  // all of base register, index register and displacement immediate, with 3 latency.
  // Note that when the address contains no displacement but the base register is
  // rbp or r13, the machine code must contain a zero displacement immediate,
  // effectively transform a 2-operand lea into a 3-operand lea. This can be
  // replaced by add-add or lea-add
  static bool supports_fast_3op_lea() {
    return supports_fast_2op_lea() &&
           ((is_intel() && supports_clwb() && !is_intel_skylake()) || // Icelake and above
            is_amd());
  }

#ifdef __APPLE__
  // Is the CPU running emulated (for example macOS Rosetta running x86_64 code on M1 ARM (aarch64)
  static bool is_cpu_emulated();
#endif

  // support functions for virtualization detection
 private:
  static void check_virtualizations();

  static const char* cpu_family_description(void);
  static const char* cpu_model_description(void);
  static const char* cpu_brand(void);
  static const char* cpu_brand_string(void);

  static int cpu_type_description(char* const buf, size_t buf_len);
  static int cpu_detailed_description(char* const buf, size_t buf_len);
  static int cpu_extended_brand_string(char* const buf, size_t buf_len);

  static bool cpu_is_em64t(void);
  static bool is_netburst(void);

  // Returns bytes written excluding termninating null byte.
  static size_t cpu_write_support_string(char* const buf, size_t buf_len);
  static void resolve_cpu_information_details(void);
  static int64_t max_qualified_cpu_freq_from_brand_string(void);

 public:
  // Offsets for cpuid asm stub brand string
  static ByteSize proc_name_0_offset() { return byte_offset_of(CpuidInfo, proc_name_0); }
  static ByteSize proc_name_1_offset() { return byte_offset_of(CpuidInfo, proc_name_1); }
  static ByteSize proc_name_2_offset() { return byte_offset_of(CpuidInfo, proc_name_2); }
  static ByteSize proc_name_3_offset() { return byte_offset_of(CpuidInfo, proc_name_3); }
  static ByteSize proc_name_4_offset() { return byte_offset_of(CpuidInfo, proc_name_4); }
  static ByteSize proc_name_5_offset() { return byte_offset_of(CpuidInfo, proc_name_5); }
  static ByteSize proc_name_6_offset() { return byte_offset_of(CpuidInfo, proc_name_6); }
  static ByteSize proc_name_7_offset() { return byte_offset_of(CpuidInfo, proc_name_7); }
  static ByteSize proc_name_8_offset() { return byte_offset_of(CpuidInfo, proc_name_8); }
  static ByteSize proc_name_9_offset() { return byte_offset_of(CpuidInfo, proc_name_9); }
  static ByteSize proc_name_10_offset() { return byte_offset_of(CpuidInfo, proc_name_10); }
  static ByteSize proc_name_11_offset() { return byte_offset_of(CpuidInfo, proc_name_11); }

  static int64_t maximum_qualified_cpu_frequency(void);

  static bool supports_tscinv_ext(void);

  static void initialize_tsc();
  static void initialize_cpu_information(void);
};

#endif // CPU_X86_VM_VERSION_X86_HPP<|MERGE_RESOLUTION|>--- conflicted
+++ resolved
@@ -28,13 +28,7 @@
 #include "runtime/abstract_vm_version.hpp"
 #include "utilities/formatBuffer.hpp"
 #include "utilities/macros.hpp"
-<<<<<<< HEAD
-#include "runtime/java.hpp"
-#include "runtime/globals_extension.hpp"
-#include "jvm_io.h"
-=======
 #include "utilities/sizes.hpp"
->>>>>>> 7dd47998
 
 class VM_Version : public Abstract_VM_Version {
   friend class VMStructs;
@@ -161,13 +155,9 @@
                sse4a        : 1,
                misalignsse  : 1,
                prefetchw    : 1,
-<<<<<<< HEAD
                             : 7,
                fma4         : 1,
-                            : 14;
-=======
-                            : 23;
->>>>>>> 7dd47998
+                            : 15;
     } bits;
   };
 
@@ -262,11 +252,7 @@
                      ospke : 1,
                            : 1,
               avx512_vbmi2 : 1,
-<<<<<<< HEAD
-                     shstk : 1,
-=======
                     cet_ss : 1,
->>>>>>> 7dd47998
                       gfni : 1,
                       vaes : 1,
          avx512_vpclmulqdq : 1,
@@ -288,16 +274,11 @@
       uint32_t             : 2,
              avx512_4vnniw : 1,
              avx512_4fmaps : 1,
-<<<<<<< HEAD
-                           : 16,
-             ibt           : 1,
-=======
         fast_short_rep_mov : 1,
                            : 9,
                  serialize : 1,
                            : 5,
                    cet_ibt : 1,
->>>>>>> 7dd47998
                            : 11;
     } bits;
   };
@@ -402,8 +383,6 @@
     decl(AVX512_VBMI2,      "avx512_vbmi2",      44) /* VBMI2 shift left double instructions */ \
     decl(AVX512_VBMI,       "avx512_vbmi",       45) /* Vector BMI instructions */ \
     decl(HV,                "hv",                46) /* Hypervisor instructions */ \
-<<<<<<< HEAD
-=======
     decl(SERIALIZE,         "serialize",         47) /* CPU SERIALIZE */ \
     decl(RDTSCP,            "rdtscp",            48) /* RDTSCP instruction */ \
     decl(RDPID,             "rdpid",             49) /* RDPID instruction */ \
@@ -416,7 +395,6 @@
     decl(CET_IBT,           "cet_ibt",           56) /* Control Flow Enforcement - Indirect Branch Tracking */ \
     decl(CET_SS,            "cet_ss",            57) /* Control Flow Enforcement - Shadow Stack */ \
     decl(AVX512_IFMA,       "avx512_ifma",       58) /* Integer Vector FMA instructions*/
->>>>>>> 7dd47998
 
 #define DECLARE_CPU_FEATURE_FLAG(id, name, bit) CPU_##id = (1ULL << bit),
     CPU_FEATURE_FLAGS(DECLARE_CPU_FEATURE_FLAG)
@@ -436,7 +414,7 @@
     decl(CMPXCHG16,         "cmpxchg16",          6) /* Also known in cpuinfo as cx16 and in glibc as cmpxchg16b */ \
     decl(LAHFSAHF,          "lahfsahf",           7) /* Also known in cpuinfo as lahf_lm and in glibc as lahf64_sahf64 */ \
     decl(F16C,              "f16c",               8) \
-    decl(HTT,               "htt",                9) /* hotspot calls it 'ht' but it is affected by threads_per_core() */ \
+    decl(HTT,               "htt",                9) /* hotspot calls it 'ht' but it is affected by threads_per_core() */
 
 #define DECLARE_GLIBC_FEATURE_FLAG(id, name, bit) GLIBC_##id = (1ULL << bit),
     GLIBC_FEATURE_FLAGS(DECLARE_GLIBC_FEATURE_FLAG)
@@ -604,154 +582,6 @@
 
   static bool compute_has_intel_jcc_erratum();
 
-<<<<<<< HEAD
-  static uint64_t feature_flags() {
-    uint64_t result = 0;
-    if (_cpuid_info.std_cpuid1_edx.bits.cmpxchg8 != 0)
-      result |= CPU_CX8;
-    if (_cpuid_info.std_cpuid1_edx.bits.cmov != 0)
-      result |= CPU_CMOV;
-    if (_cpuid_info.std_cpuid1_edx.bits.clflush != 0)
-      result |= CPU_FLUSH;
-#ifdef _LP64
-    // clflush should always be available on x86_64
-    // if not we are in real trouble because we rely on it
-    // to flush the code cache.
-    assert ((result & CPU_FLUSH) != 0, "clflush should be available");
-#endif
-    if (_cpuid_info.std_cpuid1_edx.bits.fxsr != 0 || (is_amd_family() &&
-        _cpuid_info.ext_cpuid1_edx.bits.fxsr != 0))
-      result |= CPU_FXSR;
-    // HT flag is set for multi-core processors also.
-    if (threads_per_core() > 1)
-      result |= CPU_HT;
-    if (_cpuid_info.std_cpuid1_edx.bits.mmx != 0 || (is_amd_family() &&
-        _cpuid_info.ext_cpuid1_edx.bits.mmx != 0))
-      result |= CPU_MMX;
-    if (_cpuid_info.std_cpuid1_edx.bits.sse != 0)
-      result |= CPU_SSE;
-    if (_cpuid_info.std_cpuid1_edx.bits.sse2 != 0)
-      result |= CPU_SSE2;
-    if (_cpuid_info.std_cpuid1_ecx.bits.sse3 != 0)
-      result |= CPU_SSE3;
-    if (_cpuid_info.std_cpuid1_ecx.bits.ssse3 != 0)
-      result |= CPU_SSSE3;
-    if (_cpuid_info.std_cpuid1_ecx.bits.sse4_1 != 0)
-      result |= CPU_SSE4_1;
-    if (_cpuid_info.std_cpuid1_ecx.bits.sse4_2 != 0)
-      result |= CPU_SSE4_2;
-    if (_cpuid_info.std_cpuid1_ecx.bits.popcnt != 0)
-      result |= CPU_POPCNT;
-    if (_cpuid_info.std_cpuid1_ecx.bits.avx != 0 &&
-        _cpuid_info.std_cpuid1_ecx.bits.osxsave != 0 &&
-        _cpuid_info.xem_xcr0_eax.bits.sse != 0 &&
-        _cpuid_info.xem_xcr0_eax.bits.ymm != 0) {
-      result |= CPU_AVX;
-      result |= CPU_VZEROUPPER;
-      if (_cpuid_info.sef_cpuid7_ebx.bits.avx2 != 0)
-        result |= CPU_AVX2;
-      if (_cpuid_info.sef_cpuid7_ebx.bits.avx512f != 0 &&
-          _cpuid_info.xem_xcr0_eax.bits.opmask != 0 &&
-          _cpuid_info.xem_xcr0_eax.bits.zmm512 != 0 &&
-          _cpuid_info.xem_xcr0_eax.bits.zmm32 != 0) {
-        result |= CPU_AVX512F;
-        if (_cpuid_info.sef_cpuid7_ebx.bits.avx512cd != 0)
-          result |= CPU_AVX512CD;
-        if (_cpuid_info.sef_cpuid7_ebx.bits.avx512dq != 0)
-          result |= CPU_AVX512DQ;
-        if (_cpuid_info.sef_cpuid7_ebx.bits.avx512pf != 0)
-          result |= CPU_AVX512PF;
-        if (_cpuid_info.sef_cpuid7_ebx.bits.avx512er != 0)
-          result |= CPU_AVX512ER;
-        if (_cpuid_info.sef_cpuid7_ebx.bits.avx512bw != 0)
-          result |= CPU_AVX512BW;
-        if (_cpuid_info.sef_cpuid7_ebx.bits.avx512vl != 0)
-          result |= CPU_AVX512VL;
-        if (_cpuid_info.sef_cpuid7_ecx.bits.avx512_vpopcntdq != 0)
-          result |= CPU_AVX512_VPOPCNTDQ;
-        if (_cpuid_info.sef_cpuid7_ecx.bits.avx512_vpclmulqdq != 0)
-          result |= CPU_AVX512_VPCLMULQDQ;
-        if (_cpuid_info.sef_cpuid7_ecx.bits.vaes != 0)
-          result |= CPU_AVX512_VAES;
-        if (_cpuid_info.sef_cpuid7_ecx.bits.avx512_vnni != 0)
-          result |= CPU_AVX512_VNNI;
-        if (_cpuid_info.sef_cpuid7_ecx.bits.avx512_vbmi != 0)
-          result |= CPU_AVX512_VBMI;
-        if (_cpuid_info.sef_cpuid7_ecx.bits.avx512_vbmi2 != 0)
-          result |= CPU_AVX512_VBMI2;
-      }
-    }
-    if (_cpuid_info.std_cpuid1_ecx.bits.hv != 0)
-      result |= CPU_HV;
-    if (_cpuid_info.sef_cpuid7_ebx.bits.bmi1 != 0)
-      result |= CPU_BMI1;
-    if (_cpuid_info.std_cpuid1_edx.bits.tsc != 0)
-      result |= CPU_TSC;
-    if (_cpuid_info.ext_cpuid7_edx.bits.tsc_invariance != 0)
-      result |= CPU_TSCINV_BIT;
-    if (_cpuid_info.std_cpuid1_ecx.bits.aes != 0)
-      result |= CPU_AES;
-    if (_cpuid_info.sef_cpuid7_ebx.bits.erms != 0)
-      result |= CPU_ERMS;
-    if (_cpuid_info.std_cpuid1_ecx.bits.clmul != 0)
-      result |= CPU_CLMUL;
-    if (_cpuid_info.sef_cpuid7_ebx.bits.rtm != 0)
-      result |= CPU_RTM;
-    if (_cpuid_info.sef_cpuid7_ebx.bits.adx != 0)
-       result |= CPU_ADX;
-    if (_cpuid_info.sef_cpuid7_ebx.bits.bmi2 != 0)
-      result |= CPU_BMI2;
-    if (_cpuid_info.sef_cpuid7_ebx.bits.sha != 0)
-      result |= CPU_SHA;
-    if (_cpuid_info.std_cpuid1_ecx.bits.fma != 0)
-      result |= CPU_FMA;
-    if (_cpuid_info.sef_cpuid7_ebx.bits.clflushopt != 0)
-      result |= CPU_FLUSHOPT;
-
-    // AMD|Hygon features.
-    if (is_amd_family()) {
-      if ((_cpuid_info.ext_cpuid1_edx.bits.tdnow != 0) ||
-          (_cpuid_info.ext_cpuid1_ecx.bits.prefetchw != 0))
-        result |= CPU_3DNOW_PREFETCH;
-      if (_cpuid_info.ext_cpuid1_ecx.bits.lzcnt != 0)
-        result |= CPU_LZCNT;
-      if (_cpuid_info.ext_cpuid1_ecx.bits.sse4a != 0)
-        result |= CPU_SSE4A;
-    }
-
-    // Intel features.
-    if (is_intel()) {
-      if (_cpuid_info.ext_cpuid1_ecx.bits.lzcnt_intel != 0)
-        result |= CPU_LZCNT;
-      // for Intel, ecx.bits.misalignsse bit (bit 8) indicates support for prefetchw
-      if (_cpuid_info.ext_cpuid1_ecx.bits.misalignsse != 0) {
-        result |= CPU_3DNOW_PREFETCH;
-      }
-      if (_cpuid_info.sef_cpuid7_ebx.bits.clwb != 0) {
-        result |= CPU_CLWB;
-      }
-    }
-
-    // ZX features.
-    if (is_zx()) {
-      if (_cpuid_info.ext_cpuid1_ecx.bits.lzcnt_intel != 0)
-        result |= CPU_LZCNT;
-      // for ZX, ecx.bits.misalignsse bit (bit 8) indicates support for prefetchw
-      if (_cpuid_info.ext_cpuid1_ecx.bits.misalignsse != 0) {
-        result |= CPU_3DNOW_PREFETCH;
-      }
-    }
-
-    // Composite features.
-    if (supports_tscinv_bit() &&
-        ((is_amd_family() && !is_amd_Barcelona()) ||
-         is_intel_tsc_synched_at_init())) {
-      result |= CPU_TSCINV;
-    }
-
-    return result;
-  }
-
 #ifdef LINUX
   static uint64_t glibc_flags() {
     uint64_t result = 0;
@@ -765,9 +595,9 @@
       result |= GLIBC_CMPXCHG16;
     if (_cpuid_info.std_cpuid1_ecx.bits.f16c != 0)
       result |= GLIBC_F16C;
-    if (_cpuid_info.sef_cpuid7_ecx.bits.shstk != 0)
+    if (_cpuid_info.sef_cpuid7_ecx.bits.cet_ss != 0)
       result |= GLIBC_SHSTK;
-    if (_cpuid_info.sef_cpuid7_edx.bits.ibt != 0)
+    if (_cpuid_info.sef_cpuid7_edx.bits.cet_ibt != 0)
       result |= GLIBC_IBT;
     if (_cpuid_info.ext_cpuid1_ecx.bits.fma4 != 0)
       result |= GLIBC_FMA4;
@@ -778,45 +608,6 @@
     return result;
   }
 #endif //LINUX
-
-  static bool os_supports_avx_vectors() {
-    bool retVal = false;
-    int nreg = 2 LP64_ONLY(+2);
-    if (supports_evex()) {
-      // Verify that OS save/restore all bits of EVEX registers
-      // during signal processing.
-      retVal = true;
-      for (int i = 0; i < 16 * nreg; i++) { // 64 bytes per zmm register
-        if (_cpuid_info.zmm_save[i] != ymm_test_value()) {
-          retVal = false;
-          break;
-        }
-      }
-    } else if (supports_avx()) {
-      // Verify that OS save/restore all bits of AVX registers
-      // during signal processing.
-      retVal = true;
-      for (int i = 0; i < 8 * nreg; i++) { // 32 bytes per ymm register
-        if (_cpuid_info.ymm_save[i] != ymm_test_value()) {
-          retVal = false;
-          break;
-        }
-      }
-      // zmm_save will be set on a EVEX enabled machine even if we choose AVX code gen
-      if (retVal == false) {
-        // Verify that OS save/restore all bits of EVEX registers
-        // during signal processing.
-        retVal = true;
-        for (int i = 0; i < 16 * nreg; i++) { // 64 bytes per zmm register
-          if (_cpuid_info.zmm_save[i] != ymm_test_value()) {
-            retVal = false;
-            break;
-          }
-        }
-      }
-    }
-    return retVal;
-  }
 
   static void get_processor_features_hardware();
   static void get_processor_features_hotspot();
@@ -836,11 +627,10 @@
   static void nonlibc_tty_print_uint64_comma_uint64(uint64_t num1, uint64_t num2);
   static void print_using_features_cr();
   /*[[noreturn]]*/ static void fatal_missing_features(uint64_t features_missing, uint64_t glibc_features_missing);
-=======
+
   static uint64_t feature_flags();
   static bool os_supports_avx_vectors();
   static void get_processor_features();
->>>>>>> 7dd47998
 
 public:
   // Offsets for cpuid asm stub
@@ -873,7 +663,6 @@
   static void set_avx_cpuFeatures() { _features = (CPU_SSE | CPU_SSE2 | CPU_AVX | CPU_VZEROUPPER ); }
   static void set_evex_cpuFeatures() { _features = (CPU_AVX512F | CPU_SSE | CPU_SSE2 | CPU_VZEROUPPER ); }
 
-<<<<<<< HEAD
   static void insert_features_names(char* buf, size_t buflen, uint64_t features = _features) {
     Abstract_VM_Version::insert_features_names(buf, buflen, _features_names, features);
   }
@@ -881,9 +670,6 @@
     Abstract_VM_Version::insert_features_names(buf, buflen, _glibc_features_names, glibc_features);
   }
 
-
-=======
->>>>>>> 7dd47998
   // Initialization
   static void initialize();
   static void crac_restore();
@@ -1088,32 +874,7 @@
   // and trailing StoreStore fences.
 
 #ifdef _LP64
-<<<<<<< HEAD
-  static bool supports_clflush() {
-    // clflush should always be available on x86_64
-    // if not we are in real trouble because we rely on it
-    // to flush the code cache.
-    // Unfortunately, Assembler::clflush is currently called as part
-    // of generation of the code cache flush routine. This happens
-    // under Universe::init before the processor features are set
-    // up. Assembler::flush calls this routine to check that clflush
-    // is allowed. So, we give the caller a free pass if Universe init
-    // is still in progress.
-    if (!Universe::is_fully_initialized()) {
-      return true;
-    }
-    if ((_features & CPU_FLUSH) != 0) {
-      return true;
-    }
-    if (FLAG_IS_DEFAULT(CPUFeatures)) {
-      vm_exit_during_initialization("clflush should be available");
-    }
-    vm_exit_during_initialization(err_msg("-XX:CPUFeatures option requires FLUSH flag to be set: 0x%" PRIx64, CPU_FLUSH));
-    return false;
-  }
-=======
   static bool supports_clflush(); // Can't inline due to header file conflict
->>>>>>> 7dd47998
 #else
   static bool supports_clflush() { return  ((_features & CPU_FLUSH) != 0); }
 #endif // _LP64
