--- conflicted
+++ resolved
@@ -38,11 +38,8 @@
 #include "runtime/os.inline.hpp"
 #include "runtime/stubCodeGenerator.hpp"
 #include "runtime/vm_version.hpp"
-<<<<<<< HEAD
+#include "utilities/checkedCast.hpp"
 #include "utilities/formatBuffer.hpp"
-=======
-#include "utilities/checkedCast.hpp"
->>>>>>> 9ad2e63f
 #include "utilities/powerOfTwo.hpp"
 #include "utilities/virtualizationSupport.hpp"
 #if INCLUDE_CPU_FEATURE_ACTIVE
@@ -1281,13 +1278,9 @@
   _stepping = cpu_stepping();
 
   if (cpu_family() > 4) { // it supports CPUID
-<<<<<<< HEAD
-    _features = _cpuid_info.feature_flags();
-    LINUX_ONLY(_glibc_features = _cpuid_info.glibc_flags();)
-=======
     _features = _cpuid_info.feature_flags(); // These can be changed by VM settings
     _cpu_features = _features;   // Preserve features
->>>>>>> 9ad2e63f
+    LINUX_ONLY(_glibc_features = _cpuid_info.glibc_flags();)
     // Logical processors are only available on P4s and above,
     // and only if hyperthreading is available.
     _logical_processors_per_package = logical_processor_count();
@@ -3565,10 +3558,6 @@
     result |= CPU_VZEROUPPER;
     if (std_cpuid1_ecx.bits.f16c != 0)
       result |= CPU_F16C;
-<<<<<<< HEAD
-    if (sef_cpuid7_ebx.bits.avx2 != 0)
-      result |= CPU_AVX2;
-=======
     if (sef_cpuid7_ebx.bits.avx2 != 0) {
       result |= CPU_AVX2;
       if (sef_cpuid7_ecx1_eax.bits.avx_ifma != 0)
@@ -3576,7 +3565,6 @@
     }
     if (sef_cpuid7_ecx.bits.gfni != 0)
         result |= CPU_GFNI;
->>>>>>> 9ad2e63f
     if (sef_cpuid7_ebx.bits.avx512f != 0 &&
         xem_xcr0_eax.bits.opmask != 0 &&
         xem_xcr0_eax.bits.zmm512 != 0 &&
@@ -3602,11 +3590,6 @@
         result |= CPU_AVX512_VPCLMULQDQ;
       if (sef_cpuid7_ecx.bits.vaes != 0)
         result |= CPU_AVX512_VAES;
-<<<<<<< HEAD
-      if (sef_cpuid7_ecx.bits.gfni != 0)
-        result |= CPU_GFNI;
-=======
->>>>>>> 9ad2e63f
       if (sef_cpuid7_ecx.bits.avx512_vnni != 0)
         result |= CPU_AVX512_VNNI;
       if (sef_cpuid7_ecx.bits.avx512_bitalg != 0)
