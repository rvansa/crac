--- conflicted
+++ resolved
@@ -1519,7 +1519,6 @@
   return _getcwd(buf, n);
 }
 
-<<<<<<< HEAD
 // NOTE: is_path_absolute() function implementation is mostly a copy from FileSystemSupport_md.c
 // WinAPI has PathIsRelative() function for this purpose, however it causes linkage to Shlwapi.dll.
 static int prefixLength(const char* path) {
@@ -1545,9 +1544,9 @@
 bool os::is_path_absolute(const char *path) {
   int pl = prefixLength(path);
   return (((pl == 2) && (path[0] == *os::file_separator())) || (pl == 3));
-=======
+}
+
 void os::prepare_native_symbols() {
->>>>>>> 9ad2e63f
 }
 
 //-----------------------------------------------------------
