/*
<<<<<<< HEAD
 * Copyright (c) 1999, 2019, Oracle and/or its affiliates. All rights reserved.
 * Copyright (c) 2017, 2020, Azul Systems, Inc. All rights reserved.
=======
 * Copyright (c) 1999, 2021, Oracle and/or its affiliates. All rights reserved.
>>>>>>> dfacda48
 * DO NOT ALTER OR REMOVE COPYRIGHT NOTICES OR THIS FILE HEADER.
 *
 * This code is free software; you can redistribute it and/or modify it
 * under the terms of the GNU General Public License version 2 only, as
 * published by the Free Software Foundation.
 *
 * This code is distributed in the hope that it will be useful, but WITHOUT
 * ANY WARRANTY; without even the implied warranty of MERCHANTABILITY or
 * FITNESS FOR A PARTICULAR PURPOSE.  See the GNU General Public License
 * version 2 for more details (a copy is included in the LICENSE file that
 * accompanied this code).
 *
 * You should have received a copy of the GNU General Public License version
 * 2 along with this work; if not, write to the Free Software Foundation,
 * Inc., 51 Franklin St, Fifth Floor, Boston, MA 02110-1301 USA.
 *
 * Please contact Oracle, 500 Oracle Parkway, Redwood Shores, CA 94065 USA
 * or visit www.oracle.com if you need additional information or have any
 * questions.
 *
 */

// no precompiled headers
#include "jvm.h"
#include "classfile/vmSymbols.hpp"
#include "code/icBuffer.hpp"
#include "code/vtableStubs.hpp"
#include "compiler/compileBroker.hpp"
#include "compiler/disassembler.hpp"
#include "interpreter/interpreter.hpp"
#include "jvmtifiles/jvmti.h"
#include "logging/log.hpp"
#include "logging/logStream.hpp"
#include "memory/allocation.inline.hpp"
<<<<<<< HEAD
#include "memory/filemap.hpp"
#include "memory/oopFactory.hpp"
=======
>>>>>>> dfacda48
#include "oops/oop.inline.hpp"
#include "oops/typeArrayOop.inline.hpp"
#include "os_linux.inline.hpp"
#include "os_posix.inline.hpp"
#include "os_share_linux.hpp"
#include "osContainer_linux.hpp"
#include "perfMemory_linux.hpp"
#include "prims/jniFastGetField.hpp"
#include "prims/jvm_misc.hpp"
#include "runtime/arguments.hpp"
#include "runtime/atomic.hpp"
#include "runtime/globals.hpp"
#include "runtime/globals_extension.hpp"
#include "runtime/interfaceSupport.inline.hpp"
#include "runtime/init.hpp"
#include "runtime/java.hpp"
#include "runtime/javaCalls.hpp"
#include "runtime/mutexLocker.hpp"
#include "runtime/objectMonitor.hpp"
#include "runtime/osThread.hpp"
#include "runtime/perfMemory.hpp"
#include "runtime/sharedRuntime.hpp"
#include "runtime/statSampler.hpp"
#include "runtime/stubRoutines.hpp"
#include "runtime/thread.inline.hpp"
#include "runtime/threadCritical.hpp"
#include "runtime/threadSMR.hpp"
#include "runtime/timer.hpp"
#include "runtime/vm_version.hpp"
#include "signals_posix.hpp"
#include "semaphore_posix.hpp"
<<<<<<< HEAD
#include "services/attachListener.hpp"
#include "services/heapDumper.hpp"
=======
>>>>>>> dfacda48
#include "services/memTracker.hpp"
#include "services/runtimeService.hpp"
#include "utilities/align.hpp"
#include "utilities/decoder.hpp"
#include "utilities/defaultStream.hpp"
#include "utilities/events.hpp"
#include "utilities/elfFile.hpp"
#include "utilities/growableArray.hpp"
#include "utilities/macros.hpp"
#include "utilities/powerOfTwo.hpp"
#include "utilities/vmError.hpp"

// put OS-includes here
# include <arpa/inet.h>
# include <sys/types.h>
# include <sys/mman.h>
# include <sys/stat.h>
# include <sys/select.h>
# include <sys/sysmacros.h>
# include <pthread.h>
# include <signal.h>
# include <endian.h>
# include <errno.h>
# include <dlfcn.h>
# include <stdio.h>
# include <unistd.h>
# include <sys/resource.h>
# include <pthread.h>
# include <sys/stat.h>
# include <sys/time.h>
# include <sys/times.h>
# include <sys/utsname.h>
# include <sys/socket.h>
# include <pwd.h>
# include <poll.h>
# include <fcntl.h>
# include <string.h>
# include <syscall.h>
# include <sys/sysinfo.h>
# include <sys/ipc.h>
# include <sys/shm.h>
# include <link.h>
# include <stdint.h>
# include <inttypes.h>
# include <sys/ioctl.h>
<<<<<<< HEAD
# include <libgen.h>
=======
# include <linux/elf-em.h>
#ifdef __GLIBC__
# include <malloc.h>
#endif
>>>>>>> dfacda48

#ifndef _GNU_SOURCE
  #define _GNU_SOURCE
  #include <sched.h>
  #undef _GNU_SOURCE
#else
  #include <sched.h>
#endif

// if RUSAGE_THREAD for getrusage() has not been defined, do it here. The code calling
// getrusage() is prepared to handle the associated failure.
#ifndef RUSAGE_THREAD
  #define RUSAGE_THREAD   (1)               /* only the calling thread */
#endif

#define MAX_PATH    (2 * K)

#define MAX_SECS 100000000

// for timer info max values which include all bits
#define ALL_64_BITS CONST64(0xFFFFFFFFFFFFFFFF)

#ifdef MUSL_LIBC
// dlvsym is not a part of POSIX
// and musl libc doesn't implement it.
static void *dlvsym(void *handle,
                    const char *symbol,
                    const char *version) {
   // load the latest version of symbol
   return dlsym(handle, symbol);
}
#endif

enum CoredumpFilterBit {
  FILE_BACKED_PVT_BIT = 1 << 2,
  FILE_BACKED_SHARED_BIT = 1 << 3,
  LARGEPAGES_BIT = 1 << 6,
  DAX_SHARED_BIT = 1 << 8
};

class FdsInfo {
public:

  enum state_t {
    INVALID = -3,
    CLOSED = -2,
    ROOT = -1,
    DUP_OF_0 = 0,
    // ...
  };

  enum mark_t {
    M_ZIP_CACHE    = 1 << 0,
    M_CANT_RESTORE = 1 << 1,
    M_CLASSPATH    = 1 << 2,
    M_PERSISTENT   = 1 << 3,
  };

private:
  struct fdinfo {
    struct stat stat;
    state_t state;
    unsigned mark;

    int flags;
  };

  bool same_fd(int fd1, int fd2);

  fdinfo *_fdinfos;
  int _len;

  void assert_mark(int i) {
    assert(inited(), "");
    assert(i < len(), "");
    assert(_fdinfos[i].state != CLOSED, "");
  }

public:
  void initialize();

  bool inited() { return _fdinfos != NULL; }
  int len() { return _len; }

  state_t get_state(int i, state_t orstate = INVALID) {
    assert(inited(), "");
    if (i < len()) {
      return _fdinfos[i].state;
    }
    guarantee(orstate != INVALID, "can't use default orstate");
    return orstate;
  }

  void set_state(int i, state_t newst) {
    assert(inited(), "");
    assert(i < len(), "");
    _fdinfos[i].state = newst;
  }

  void mark(int i, mark_t m) {
    assert_mark(i);
    _fdinfos[i].mark |= (unsigned)m;
  }
  void clear(int i, mark_t m) {
    assert_mark(i);
    _fdinfos[i].mark &= ~(unsigned)m;
  }
  bool check(int i, mark_t m) {
    assert_mark(i);
    return 0 != (_fdinfos[i].mark & (unsigned)m);
  }

  struct stat* get_stat(int i) {
    assert(inited(), "");
    assert(i < len(), "");
    return &_fdinfos[i].stat;
  }

  FdsInfo(bool do_init = true) :
    _fdinfos(NULL),
    _len(-1)
  {
    if (do_init) {
      initialize();
    }
  }

  ~FdsInfo() {
    if (_fdinfos) {
      FREE_C_HEAP_ARRAY(fdinfo, _fdinfos);
    }
  }
};

struct PersistentResourceDesc {
  int _fd;
  dev_t _st_dev;
  ino_t _st_ino;
  PersistentResourceDesc(int fd, int st_dev, int st_ino) :
    _fd(fd),
    _st_dev((dev_t)st_dev),
    _st_ino((ino_t)st_ino)
  {}

  PersistentResourceDesc() :
    _fd(INT_MAX)
  {}
};

struct CracFailDep {
  int _type;
  char* _msg;
  CracFailDep(int type, char* msg) :
    _type(type),
    _msg(msg)
  { }
  CracFailDep() :
    _type(JVM_CR_FAIL),
    _msg(NULL)
  { }
};

class VM_Crac: public VM_Operation {
  bool _ok;
  GrowableArray<CracFailDep>* _failures;
 public:
  VM_Crac() :
    _ok(false),
    _failures(new (ResourceObj::C_HEAP, mtInternal) GrowableArray<CracFailDep>(0, true/*C_heap*/))
  { }

  ~VM_Crac() {
    delete _failures;
  }

  GrowableArray<CracFailDep>* failures() { return _failures; }

  bool ok() { return _ok; }
  virtual bool allow_nested_vm_operations() const  { return true; }
  VMOp_Type type() const { return VMOp_VM_Crac; }
  void doit();
};

////////////////////////////////////////////////////////////////////////////////
// global variables
julong os::Linux::_physical_memory = 0;

address   os::Linux::_initial_thread_stack_bottom = NULL;
uintptr_t os::Linux::_initial_thread_stack_size   = 0;

int (*os::Linux::_pthread_getcpuclockid)(pthread_t, clockid_t *) = NULL;
int (*os::Linux::_pthread_setname_np)(pthread_t, const char*) = NULL;
pthread_t os::Linux::_main_thread;
int os::Linux::_page_size = -1;
bool os::Linux::_supports_fast_thread_cpu_time = false;
const char * os::Linux::_libc_version = NULL;
const char * os::Linux::_libpthread_version = NULL;
size_t os::Linux::_default_large_page_size = 0;

#ifdef __GLIBC__
os::Linux::mallinfo_func_t os::Linux::_mallinfo = NULL;
os::Linux::mallinfo2_func_t os::Linux::_mallinfo2 = NULL;
#endif // __GLIBC__

static const char* _criu = NULL;

static jlong initial_time_count=0;

static int clock_tics_per_sec = 100;

// If the VM might have been created on the primordial thread, we need to resolve the
// primordial thread stack bounds and check if the current thread might be the
// primordial thread in places. If we know that the primordial thread is never used,
// such as when the VM was created by one of the standard java launchers, we can
// avoid this
static bool suppress_primordial_thread_resolution = false;

<<<<<<< HEAD
// For diagnostics to print a message once. see run_periodic_checks
static sigset_t check_signal_done;
static bool check_signals = true;

// Signal number used to suspend/resume a thread

// do not use any signal number less than SIGSEGV, see 4355769
static int SR_signum = SIGUSR2;
sigset_t SR_sigset;

FdsInfo _vm_inited_fds(false);

static GrowableArray<PersistentResourceDesc>* _persistent_resources = NULL;

=======
>>>>>>> dfacda48
// utility functions

julong os::available_memory() {
  return Linux::available_memory();
}

julong os::Linux::available_memory() {
  // values in struct sysinfo are "unsigned long"
  struct sysinfo si;
  julong avail_mem;

  if (OSContainer::is_containerized()) {
    jlong mem_limit, mem_usage;
    if ((mem_limit = OSContainer::memory_limit_in_bytes()) < 1) {
      log_debug(os, container)("container memory limit %s: " JLONG_FORMAT ", using host value",
                             mem_limit == OSCONTAINER_ERROR ? "failed" : "unlimited", mem_limit);
    }
    if (mem_limit > 0 && (mem_usage = OSContainer::memory_usage_in_bytes()) < 1) {
      log_debug(os, container)("container memory usage failed: " JLONG_FORMAT ", using host value", mem_usage);
    }
    if (mem_limit > 0 && mem_usage > 0 ) {
      avail_mem = mem_limit > mem_usage ? (julong)mem_limit - (julong)mem_usage : 0;
      log_trace(os)("available container memory: " JULONG_FORMAT, avail_mem);
      return avail_mem;
    }
  }

  sysinfo(&si);
  avail_mem = (julong)si.freeram * si.mem_unit;
  log_trace(os)("available memory: " JULONG_FORMAT, avail_mem);
  return avail_mem;
}

julong os::physical_memory() {
  jlong phys_mem = 0;
  if (OSContainer::is_containerized()) {
    jlong mem_limit;
    if ((mem_limit = OSContainer::memory_limit_in_bytes()) > 0) {
      log_trace(os)("total container memory: " JLONG_FORMAT, mem_limit);
      return mem_limit;
    }
    log_debug(os, container)("container memory limit %s: " JLONG_FORMAT ", using host value",
                            mem_limit == OSCONTAINER_ERROR ? "failed" : "unlimited", mem_limit);
  }

  phys_mem = Linux::physical_memory();
  log_trace(os)("total system memory: " JLONG_FORMAT, phys_mem);
  return phys_mem;
}

static uint64_t initial_total_ticks = 0;
static uint64_t initial_steal_ticks = 0;
static bool     has_initial_tick_info = false;

static void next_line(FILE *f) {
  int c;
  do {
    c = fgetc(f);
  } while (c != '\n' && c != EOF);
}

bool os::Linux::get_tick_information(CPUPerfTicks* pticks, int which_logical_cpu) {
  FILE*         fh;
  uint64_t      userTicks, niceTicks, systemTicks, idleTicks;
  // since at least kernel 2.6 : iowait: time waiting for I/O to complete
  // irq: time  servicing interrupts; softirq: time servicing softirqs
  uint64_t      iowTicks = 0, irqTicks = 0, sirqTicks= 0;
  // steal (since kernel 2.6.11): time spent in other OS when running in a virtualized environment
  uint64_t      stealTicks = 0;
  // guest (since kernel 2.6.24): time spent running a virtual CPU for guest OS under the
  // control of the Linux kernel
  uint64_t      guestNiceTicks = 0;
  int           logical_cpu = -1;
  const int     required_tickinfo_count = (which_logical_cpu == -1) ? 4 : 5;
  int           n;

  memset(pticks, 0, sizeof(CPUPerfTicks));

  if ((fh = fopen("/proc/stat", "r")) == NULL) {
    return false;
  }

  if (which_logical_cpu == -1) {
    n = fscanf(fh, "cpu " UINT64_FORMAT " " UINT64_FORMAT " " UINT64_FORMAT " "
            UINT64_FORMAT " " UINT64_FORMAT " " UINT64_FORMAT " " UINT64_FORMAT " "
            UINT64_FORMAT " " UINT64_FORMAT " ",
            &userTicks, &niceTicks, &systemTicks, &idleTicks,
            &iowTicks, &irqTicks, &sirqTicks,
            &stealTicks, &guestNiceTicks);
  } else {
    // Move to next line
    next_line(fh);

    // find the line for requested cpu faster to just iterate linefeeds?
    for (int i = 0; i < which_logical_cpu; i++) {
      next_line(fh);
    }

    n = fscanf(fh, "cpu%u " UINT64_FORMAT " " UINT64_FORMAT " " UINT64_FORMAT " "
               UINT64_FORMAT " " UINT64_FORMAT " " UINT64_FORMAT " " UINT64_FORMAT " "
               UINT64_FORMAT " " UINT64_FORMAT " ",
               &logical_cpu, &userTicks, &niceTicks,
               &systemTicks, &idleTicks, &iowTicks, &irqTicks, &sirqTicks,
               &stealTicks, &guestNiceTicks);
  }

  fclose(fh);
  if (n < required_tickinfo_count || logical_cpu != which_logical_cpu) {
    return false;
  }
  pticks->used       = userTicks + niceTicks;
  pticks->usedKernel = systemTicks + irqTicks + sirqTicks;
  pticks->total      = userTicks + niceTicks + systemTicks + idleTicks +
                       iowTicks + irqTicks + sirqTicks + stealTicks + guestNiceTicks;

  if (n > required_tickinfo_count + 3) {
    pticks->steal = stealTicks;
    pticks->has_steal_ticks = true;
  } else {
    pticks->steal = 0;
    pticks->has_steal_ticks = false;
  }

  return true;
}

// Return true if user is running as root.

bool os::have_special_privileges() {
  static bool init = false;
  static bool privileges = false;
  if (!init) {
    privileges = (getuid() != geteuid()) || (getgid() != getegid());
    init = true;
  }
  return privileges;
}


#ifndef SYS_gettid
// i386: 224, ia64: 1105, amd64: 186, sparc: 143
  #ifdef __ia64__
    #define SYS_gettid 1105
  #else
    #ifdef __i386__
      #define SYS_gettid 224
    #else
      #ifdef __amd64__
        #define SYS_gettid 186
      #else
        #ifdef __sparc__
          #define SYS_gettid 143
        #else
          #error define gettid for the arch
        #endif
      #endif
    #endif
  #endif
#endif


// pid_t gettid()
//
// Returns the kernel thread id of the currently running thread. Kernel
// thread id is used to access /proc.
pid_t os::Linux::gettid() {
  int rslt = syscall(SYS_gettid);
  assert(rslt != -1, "must be."); // old linuxthreads implementation?
  return (pid_t)rslt;
}

// Most versions of linux have a bug where the number of processors are
// determined by looking at the /proc file system.  In a chroot environment,
// the system call returns 1.
static bool unsafe_chroot_detected = false;
static const char *unstable_chroot_error = "/proc file system not found.\n"
                     "Java may be unstable running multithreaded in a chroot "
                     "environment on Linux when /proc filesystem is not mounted.";

void os::Linux::initialize_system_info() {
  set_processor_count(sysconf(_SC_NPROCESSORS_CONF));
  if (processor_count() == 1) {
    pid_t pid = os::Linux::gettid();
    char fname[32];
    jio_snprintf(fname, sizeof(fname), "/proc/%d", pid);
    FILE *fp = fopen(fname, "r");
    if (fp == NULL) {
      unsafe_chroot_detected = true;
    } else {
      fclose(fp);
    }
  }
  _physical_memory = (julong)sysconf(_SC_PHYS_PAGES) * (julong)sysconf(_SC_PAGESIZE);
  assert(processor_count() > 0, "linux error");
}

void os::init_system_properties_values() {
  // The next steps are taken in the product version:
  //
  // Obtain the JAVA_HOME value from the location of libjvm.so.
  // This library should be located at:
  // <JAVA_HOME>/lib/{client|server}/libjvm.so.
  //
  // If "/jre/lib/" appears at the right place in the path, then we
  // assume libjvm.so is installed in a JDK and we use this path.
  //
  // Otherwise exit with message: "Could not create the Java virtual machine."
  //
  // The following extra steps are taken in the debugging version:
  //
  // If "/jre/lib/" does NOT appear at the right place in the path
  // instead of exit check for $JAVA_HOME environment variable.
  //
  // If it is defined and we are able to locate $JAVA_HOME/jre/lib/<arch>,
  // then we append a fake suffix "hotspot/libjvm.so" to this path so
  // it looks like libjvm.so is installed there
  // <JAVA_HOME>/jre/lib/<arch>/hotspot/libjvm.so.
  //
  // Otherwise exit.
  //
  // Important note: if the location of libjvm.so changes this
  // code needs to be changed accordingly.

  // See ld(1):
  //      The linker uses the following search paths to locate required
  //      shared libraries:
  //        1: ...
  //        ...
  //        7: The default directories, normally /lib and /usr/lib.
#ifndef OVERRIDE_LIBPATH
  #if defined(_LP64)
    #define DEFAULT_LIBPATH "/usr/lib64:/lib64:/lib:/usr/lib"
  #else
    #define DEFAULT_LIBPATH "/lib:/usr/lib"
  #endif
#else
  #define DEFAULT_LIBPATH OVERRIDE_LIBPATH
#endif

// Base path of extensions installed on the system.
#define SYS_EXT_DIR     "/usr/java/packages"
#define EXTENSIONS_DIR  "/lib/ext"

  // Buffer that fits several sprintfs.
  // Note that the space for the colon and the trailing null are provided
  // by the nulls included by the sizeof operator.
  const size_t bufsize =
    MAX2((size_t)MAXPATHLEN,  // For dll_dir & friends.
         (size_t)MAXPATHLEN + sizeof(EXTENSIONS_DIR) + sizeof(SYS_EXT_DIR) + sizeof(EXTENSIONS_DIR)); // extensions dir
  char *buf = NEW_C_HEAP_ARRAY(char, bufsize, mtInternal);

  // sysclasspath, java_home, dll_dir
  {
    char *pslash;
    os::jvm_path(buf, bufsize);

    // Found the full path to libjvm.so.
    // Now cut the path to <java_home>/jre if we can.
    pslash = strrchr(buf, '/');
    if (pslash != NULL) {
      *pslash = '\0';            // Get rid of /libjvm.so.
    }
    pslash = strrchr(buf, '/');
    if (pslash != NULL) {
      *pslash = '\0';            // Get rid of /{client|server|hotspot}.
    }
    Arguments::set_dll_dir(buf);

    if (pslash != NULL) {
      pslash = strrchr(buf, '/');
      if (pslash != NULL) {
        *pslash = '\0';        // Get rid of /lib.
      }
    }
    Arguments::set_java_home(buf);
    if (!set_boot_path('/', ':')) {
      vm_exit_during_initialization("Failed setting boot class path.", NULL);
    }
  }

  // Where to look for native libraries.
  //
  // Note: Due to a legacy implementation, most of the library path
  // is set in the launcher. This was to accomodate linking restrictions
  // on legacy Linux implementations (which are no longer supported).
  // Eventually, all the library path setting will be done here.
  //
  // However, to prevent the proliferation of improperly built native
  // libraries, the new path component /usr/java/packages is added here.
  // Eventually, all the library path setting will be done here.
  {
    // Get the user setting of LD_LIBRARY_PATH, and prepended it. It
    // should always exist (until the legacy problem cited above is
    // addressed).
    const char *v = ::getenv("LD_LIBRARY_PATH");
    const char *v_colon = ":";
    if (v == NULL) { v = ""; v_colon = ""; }
    // That's +1 for the colon and +1 for the trailing '\0'.
    char *ld_library_path = NEW_C_HEAP_ARRAY(char,
                                             strlen(v) + 1 +
                                             sizeof(SYS_EXT_DIR) + sizeof("/lib/") + sizeof(DEFAULT_LIBPATH) + 1,
                                             mtInternal);
    sprintf(ld_library_path, "%s%s" SYS_EXT_DIR "/lib:" DEFAULT_LIBPATH, v, v_colon);
    Arguments::set_library_path(ld_library_path);
    FREE_C_HEAP_ARRAY(char, ld_library_path);
  }

  // Extensions directories.
  sprintf(buf, "%s" EXTENSIONS_DIR ":" SYS_EXT_DIR EXTENSIONS_DIR, Arguments::get_java_home());
  Arguments::set_ext_dirs(buf);

  FREE_C_HEAP_ARRAY(char, buf);

#undef DEFAULT_LIBPATH
#undef SYS_EXT_DIR
#undef EXTENSIONS_DIR
}

////////////////////////////////////////////////////////////////////////////////
// breakpoint support

void os::breakpoint() {
  BREAKPOINT;
}

extern "C" void breakpoint() {
  // use debugger to set breakpoint here
}

<<<<<<< HEAD
////////////////////////////////////////////////////////////////////////////////
// signal support

debug_only(static bool signal_sets_initialized = false);
static sigset_t unblocked_sigs, blocked_sigs, vm_sigs;

void os::Linux::signal_sets_init() {
  // Should also have an assertion stating we are still single-threaded.
  assert(!signal_sets_initialized, "Already initialized");
  // Fill in signals that are necessarily unblocked for all threads in
  // the VM. Currently, we unblock the following signals:
  // SHUTDOWN{1,2,3}_SIGNAL: for shutdown hooks support (unless over-ridden
  //                         by -Xrs (=ReduceSignalUsage));
  // BREAK_SIGNAL which is unblocked only by the VM thread and blocked by all
  // other threads. The "ReduceSignalUsage" boolean tells us not to alter
  // the dispositions or masks wrt these signals.
  // Programs embedding the VM that want to use the above signals for their
  // own purposes must, at this time, use the "-Xrs" option to prevent
  // interference with shutdown hooks and BREAK_SIGNAL thread dumping.
  // (See bug 4345157, and other related bugs).
  // In reality, though, unblocking these signals is really a nop, since
  // these signals are not blocked by default.
  sigemptyset(&unblocked_sigs);
  sigaddset(&unblocked_sigs, SIGILL);
  sigaddset(&unblocked_sigs, SIGSEGV);
  sigaddset(&unblocked_sigs, SIGBUS);
  sigaddset(&unblocked_sigs, SIGFPE);
#if defined(PPC64)
  sigaddset(&unblocked_sigs, SIGTRAP);
#endif
  sigaddset(&unblocked_sigs, SR_signum);

  if (!ReduceSignalUsage) {
    if (!os::Posix::is_sig_ignored(SHUTDOWN1_SIGNAL)) {
      sigaddset(&unblocked_sigs, SHUTDOWN1_SIGNAL);
    }
    if (!os::Posix::is_sig_ignored(SHUTDOWN2_SIGNAL)) {
      sigaddset(&unblocked_sigs, SHUTDOWN2_SIGNAL);
    }
    if (!os::Posix::is_sig_ignored(SHUTDOWN3_SIGNAL)) {
      sigaddset(&unblocked_sigs, SHUTDOWN3_SIGNAL);
    }
  }
  // Fill in signals that are blocked by all but the VM thread.
  sigemptyset(&vm_sigs);
  if (!ReduceSignalUsage) {
    sigaddset(&vm_sigs, BREAK_SIGNAL);
  }

  sigemptyset(&blocked_sigs);
  sigaddset(&blocked_sigs, RESTORE_SIGNAL);

  debug_only(signal_sets_initialized = true);

}

// These are signals that are unblocked while a thread is running Java.
// (For some reason, they get blocked by default.)
sigset_t* os::Linux::unblocked_signals() {
  assert(signal_sets_initialized, "Not initialized");
  return &unblocked_sigs;
}

// These are the signals that are blocked while a (non-VM) thread is
// running Java. Only the VM thread handles these signals.
sigset_t* os::Linux::vm_signals() {
  assert(signal_sets_initialized, "Not initialized");
  return &vm_sigs;
}

void os::Linux::hotspot_sigmask(Thread* thread) {

  //Save caller's signal mask before setting VM signal mask
  sigset_t caller_sigmask;
  pthread_sigmask(SIG_BLOCK, NULL, &caller_sigmask);

  OSThread* osthread = thread->osthread();
  osthread->set_caller_sigmask(caller_sigmask);

  pthread_sigmask(SIG_UNBLOCK, os::Linux::unblocked_signals(), NULL);
  pthread_sigmask(SIG_BLOCK, &blocked_sigs, NULL);

  if (!ReduceSignalUsage) {
    if (thread->is_VM_thread()) {
      // Only the VM thread handles BREAK_SIGNAL ...
      pthread_sigmask(SIG_UNBLOCK, vm_signals(), NULL);
    } else {
      // ... all other threads block BREAK_SIGNAL
      pthread_sigmask(SIG_BLOCK, vm_signals(), NULL);
    }
  }
}

=======
>>>>>>> dfacda48
//////////////////////////////////////////////////////////////////////////////
// detecting pthread library

void os::Linux::libpthread_init() {
  // Save glibc and pthread version strings.
#if !defined(_CS_GNU_LIBC_VERSION) || \
    !defined(_CS_GNU_LIBPTHREAD_VERSION)
  #error "glibc too old (< 2.3.2)"
#endif

#ifdef MUSL_LIBC
  // confstr() from musl libc returns EINVAL for
  // _CS_GNU_LIBC_VERSION and _CS_GNU_LIBPTHREAD_VERSION
  os::Linux::set_libc_version("musl - unknown");
  os::Linux::set_libpthread_version("musl - unknown");
#else
  size_t n = confstr(_CS_GNU_LIBC_VERSION, NULL, 0);
  assert(n > 0, "cannot retrieve glibc version");
  char *str = (char *)malloc(n, mtInternal);
  confstr(_CS_GNU_LIBC_VERSION, str, n);
  os::Linux::set_libc_version(str);

  n = confstr(_CS_GNU_LIBPTHREAD_VERSION, NULL, 0);
  assert(n > 0, "cannot retrieve pthread version");
  str = (char *)malloc(n, mtInternal);
  confstr(_CS_GNU_LIBPTHREAD_VERSION, str, n);
  os::Linux::set_libpthread_version(str);
#endif
}

/////////////////////////////////////////////////////////////////////////////
// thread stack expansion

// os::Linux::manually_expand_stack() takes care of expanding the thread
// stack. Note that this is normally not needed: pthread stacks allocate
// thread stack using mmap() without MAP_NORESERVE, so the stack is already
// committed. Therefore it is not necessary to expand the stack manually.
//
// Manually expanding the stack was historically needed on LinuxThreads
// thread stacks, which were allocated with mmap(MAP_GROWSDOWN). Nowadays
// it is kept to deal with very rare corner cases:
//
// For one, user may run the VM on an own implementation of threads
// whose stacks are - like the old LinuxThreads - implemented using
// mmap(MAP_GROWSDOWN).
//
// Also, this coding may be needed if the VM is running on the primordial
// thread. Normally we avoid running on the primordial thread; however,
// user may still invoke the VM on the primordial thread.
//
// The following historical comment describes the details about running
// on a thread stack allocated with mmap(MAP_GROWSDOWN):


// Force Linux kernel to expand current thread stack. If "bottom" is close
// to the stack guard, caller should block all signals.
//
// MAP_GROWSDOWN:
//   A special mmap() flag that is used to implement thread stacks. It tells
//   kernel that the memory region should extend downwards when needed. This
//   allows early versions of LinuxThreads to only mmap the first few pages
//   when creating a new thread. Linux kernel will automatically expand thread
//   stack as needed (on page faults).
//
//   However, because the memory region of a MAP_GROWSDOWN stack can grow on
//   demand, if a page fault happens outside an already mapped MAP_GROWSDOWN
//   region, it's hard to tell if the fault is due to a legitimate stack
//   access or because of reading/writing non-exist memory (e.g. buffer
//   overrun). As a rule, if the fault happens below current stack pointer,
//   Linux kernel does not expand stack, instead a SIGSEGV is sent to the
//   application (see Linux kernel fault.c).
//
//   This Linux feature can cause SIGSEGV when VM bangs thread stack for
//   stack overflow detection.
//
//   Newer version of LinuxThreads (since glibc-2.2, or, RH-7.x) and NPTL do
//   not use MAP_GROWSDOWN.
//
// To get around the problem and allow stack banging on Linux, we need to
// manually expand thread stack after receiving the SIGSEGV.
//
// There are two ways to expand thread stack to address "bottom", we used
// both of them in JVM before 1.5:
//   1. adjust stack pointer first so that it is below "bottom", and then
//      touch "bottom"
//   2. mmap() the page in question
//
// Now alternate signal stack is gone, it's harder to use 2. For instance,
// if current sp is already near the lower end of page 101, and we need to
// call mmap() to map page 100, it is possible that part of the mmap() frame
// will be placed in page 100. When page 100 is mapped, it is zero-filled.
// That will destroy the mmap() frame and cause VM to crash.
//
// The following code works by adjusting sp first, then accessing the "bottom"
// page to force a page fault. Linux kernel will then automatically expand the
// stack mapping.
//
// _expand_stack_to() assumes its frame size is less than page size, which
// should always be true if the function is not inlined.

static void NOINLINE _expand_stack_to(address bottom) {
  address sp;
  size_t size;
  volatile char *p;

  // Adjust bottom to point to the largest address within the same page, it
  // gives us a one-page buffer if alloca() allocates slightly more memory.
  bottom = (address)align_down((uintptr_t)bottom, os::Linux::page_size());
  bottom += os::Linux::page_size() - 1;

  // sp might be slightly above current stack pointer; if that's the case, we
  // will alloca() a little more space than necessary, which is OK. Don't use
  // os::current_stack_pointer(), as its result can be slightly below current
  // stack pointer, causing us to not alloca enough to reach "bottom".
  sp = (address)&sp;

  if (sp > bottom) {
    size = sp - bottom;
    p = (volatile char *)alloca(size);
    assert(p != NULL && p <= (volatile char *)bottom, "alloca problem?");
    p[0] = '\0';
  }
}

void os::Linux::expand_stack_to(address bottom) {
  _expand_stack_to(bottom);
}

bool os::Linux::manually_expand_stack(JavaThread * t, address addr) {
  assert(t!=NULL, "just checking");
  assert(t->osthread()->expanding_stack(), "expand should be set");

  if (t->is_in_usable_stack(addr)) {
    sigset_t mask_all, old_sigset;
    sigfillset(&mask_all);
    pthread_sigmask(SIG_SETMASK, &mask_all, &old_sigset);
    _expand_stack_to(addr);
    pthread_sigmask(SIG_SETMASK, &old_sigset, NULL);
    return true;
  }
  return false;
}

//////////////////////////////////////////////////////////////////////////////
// create new thread

// Thread start routine for all newly created threads
static void *thread_native_entry(Thread *thread) {

  thread->record_stack_base_and_size();

#ifndef __GLIBC__
  // Try to randomize the cache line index of hot stack frames.
  // This helps when threads of the same stack traces evict each other's
  // cache lines. The threads can be either from the same JVM instance, or
  // from different JVM instances. The benefit is especially true for
  // processors with hyperthreading technology.
  // This code is not needed anymore in glibc because it has MULTI_PAGE_ALIASING
  // and we did not see any degradation in performance without `alloca()`.
  static int counter = 0;
  int pid = os::current_process_id();
  int random = ((pid ^ counter++) & 7) * 128;
  void *stackmem = alloca(random != 0 ? random : 1); // ensure we allocate > 0
  // Ensure the alloca result is used in a way that prevents the compiler from eliding it.
  *(char *)stackmem = 1;
#endif

  thread->initialize_thread_current();

  OSThread* osthread = thread->osthread();
  Monitor* sync = osthread->startThread_lock();

  osthread->set_thread_id(os::current_thread_id());

  if (UseNUMA) {
    int lgrp_id = os::numa_get_group_id();
    if (lgrp_id != -1) {
      thread->set_lgrp_id(lgrp_id);
    }
  }
  // initialize signal mask for this thread
  PosixSignals::hotspot_sigmask(thread);

  // initialize floating point control register
  os::Linux::init_thread_fpu_state();

  // handshaking with parent thread
  {
    MutexLocker ml(sync, Mutex::_no_safepoint_check_flag);

    // notify parent thread
    osthread->set_state(INITIALIZED);
    sync->notify_all();

    // wait until os::start_thread()
    while (osthread->get_state() == INITIALIZED) {
      sync->wait_without_safepoint_check();
    }
  }

  log_info(os, thread)("Thread is alive (tid: " UINTX_FORMAT ", pthread id: " UINTX_FORMAT ").",
    os::current_thread_id(), (uintx) pthread_self());

  assert(osthread->pthread_id() != 0, "pthread_id was not set as expected");

  // call one more level start routine
  thread->call_run();

  // Note: at this point the thread object may already have deleted itself.
  // Prevent dereferencing it from here on out.
  thread = NULL;

  log_info(os, thread)("Thread finished (tid: " UINTX_FORMAT ", pthread id: " UINTX_FORMAT ").",
    os::current_thread_id(), (uintx) pthread_self());

  return 0;
}

// On Linux, glibc places static TLS blocks (for __thread variables) on
// the thread stack. This decreases the stack size actually available
// to threads.
//
// For large static TLS sizes, this may cause threads to malfunction due
// to insufficient stack space. This is a well-known issue in glibc:
// http://sourceware.org/bugzilla/show_bug.cgi?id=11787.
//
// As a workaround, we call a private but assumed-stable glibc function,
// __pthread_get_minstack() to obtain the minstack size and derive the
// static TLS size from it. We then increase the user requested stack
// size by this TLS size.
//
// Due to compatibility concerns, this size adjustment is opt-in and
// controlled via AdjustStackSizeForTLS.
typedef size_t (*GetMinStack)(const pthread_attr_t *attr);

GetMinStack _get_minstack_func = NULL;

static void get_minstack_init() {
  _get_minstack_func =
        (GetMinStack)dlsym(RTLD_DEFAULT, "__pthread_get_minstack");
  log_info(os, thread)("Lookup of __pthread_get_minstack %s",
                       _get_minstack_func == NULL ? "failed" : "succeeded");
}

// Returns the size of the static TLS area glibc puts on thread stacks.
// The value is cached on first use, which occurs when the first thread
// is created during VM initialization.
static size_t get_static_tls_area_size(const pthread_attr_t *attr) {
  size_t tls_size = 0;
  if (_get_minstack_func != NULL) {
    // Obtain the pthread minstack size by calling __pthread_get_minstack.
    size_t minstack_size = _get_minstack_func(attr);

    // Remove non-TLS area size included in minstack size returned
    // by __pthread_get_minstack() to get the static TLS size.
    // In glibc before 2.27, minstack size includes guard_size.
    // In glibc 2.27 and later, guard_size is automatically added
    // to the stack size by pthread_create and is no longer included
    // in minstack size. In both cases, the guard_size is taken into
    // account, so there is no need to adjust the result for that.
    //
    // Although __pthread_get_minstack() is a private glibc function,
    // it is expected to have a stable behavior across future glibc
    // versions while glibc still allocates the static TLS blocks off
    // the stack. Following is glibc 2.28 __pthread_get_minstack():
    //
    // size_t
    // __pthread_get_minstack (const pthread_attr_t *attr)
    // {
    //   return GLRO(dl_pagesize) + __static_tls_size + PTHREAD_STACK_MIN;
    // }
    //
    //
    // The following 'minstack_size > os::vm_page_size() + PTHREAD_STACK_MIN'
    // if check is done for precaution.
    if (minstack_size > (size_t)os::vm_page_size() + PTHREAD_STACK_MIN) {
      tls_size = minstack_size - os::vm_page_size() - PTHREAD_STACK_MIN;
    }
  }

  log_info(os, thread)("Stack size adjustment for TLS is " SIZE_FORMAT,
                       tls_size);
  return tls_size;
}

bool os::create_thread(Thread* thread, ThreadType thr_type,
                       size_t req_stack_size) {
  assert(thread->osthread() == NULL, "caller responsible");

  // Allocate the OSThread object
  OSThread* osthread = new OSThread(NULL, NULL);
  if (osthread == NULL) {
    return false;
  }

  // set the correct thread state
  osthread->set_thread_type(thr_type);

  // Initial state is ALLOCATED but not INITIALIZED
  osthread->set_state(ALLOCATED);

  thread->set_osthread(osthread);

  // init thread attributes
  pthread_attr_t attr;
  pthread_attr_init(&attr);
  pthread_attr_setdetachstate(&attr, PTHREAD_CREATE_DETACHED);

  // Calculate stack size if it's not specified by caller.
  size_t stack_size = os::Posix::get_initial_stack_size(thr_type, req_stack_size);
  // In glibc versions prior to 2.7 the guard size mechanism
  // is not implemented properly. The posix standard requires adding
  // the size of the guard pages to the stack size, instead Linux
  // takes the space out of 'stacksize'. Thus we adapt the requested
  // stack_size by the size of the guard pages to mimick proper
  // behaviour. However, be careful not to end up with a size
  // of zero due to overflow. Don't add the guard page in that case.
  size_t guard_size = os::Linux::default_guard_size(thr_type);
  // Configure glibc guard page. Must happen before calling
  // get_static_tls_area_size(), which uses the guard_size.
  pthread_attr_setguardsize(&attr, guard_size);

  size_t stack_adjust_size = 0;
  if (AdjustStackSizeForTLS) {
    // Adjust the stack_size for on-stack TLS - see get_static_tls_area_size().
    stack_adjust_size += get_static_tls_area_size(&attr);
  } else {
    stack_adjust_size += guard_size;
  }

  stack_adjust_size = align_up(stack_adjust_size, os::vm_page_size());
  if (stack_size <= SIZE_MAX - stack_adjust_size) {
    stack_size += stack_adjust_size;
  }
  assert(is_aligned(stack_size, os::vm_page_size()), "stack_size not aligned");

  int status = pthread_attr_setstacksize(&attr, stack_size);
  if (status != 0) {
    // pthread_attr_setstacksize() function can fail
    // if the stack size exceeds a system-imposed limit.
    assert_status(status == EINVAL, status, "pthread_attr_setstacksize");
    log_warning(os, thread)("The %sthread stack size specified is invalid: " SIZE_FORMAT "k",
                            (thr_type == compiler_thread) ? "compiler " : ((thr_type == java_thread) ? "" : "VM "),
                            stack_size / K);
    thread->set_osthread(NULL);
    delete osthread;
    return false;
  }

  ThreadState state;

  {
    pthread_t tid;
    int ret = pthread_create(&tid, &attr, (void* (*)(void*)) thread_native_entry, thread);

    char buf[64];
    if (ret == 0) {
      log_info(os, thread)("Thread started (pthread id: " UINTX_FORMAT ", attributes: %s). ",
        (uintx) tid, os::Posix::describe_pthread_attr(buf, sizeof(buf), &attr));
    } else {
      log_warning(os, thread)("Failed to start thread - pthread_create failed (%s) for attributes: %s.",
        os::errno_name(ret), os::Posix::describe_pthread_attr(buf, sizeof(buf), &attr));
      // Log some OS information which might explain why creating the thread failed.
      log_info(os, thread)("Number of threads approx. running in the VM: %d", Threads::number_of_threads());
      LogStream st(Log(os, thread)::info());
      os::Posix::print_rlimit_info(&st);
      os::print_memory_info(&st);
      os::Linux::print_proc_sys_info(&st);
      os::Linux::print_container_info(&st);
    }

    pthread_attr_destroy(&attr);

    if (ret != 0) {
      // Need to clean up stuff we've allocated so far
      thread->set_osthread(NULL);
      delete osthread;
      return false;
    }

    // Store pthread info into the OSThread
    osthread->set_pthread_id(tid);

    // Wait until child thread is either initialized or aborted
    {
      Monitor* sync_with_child = osthread->startThread_lock();
      MutexLocker ml(sync_with_child, Mutex::_no_safepoint_check_flag);
      while ((state = osthread->get_state()) == ALLOCATED) {
        sync_with_child->wait_without_safepoint_check();
      }
    }
  }

  // The thread is returned suspended (in state INITIALIZED),
  // and is started higher up in the call chain
  assert(state == INITIALIZED, "race condition");
  return true;
}

/////////////////////////////////////////////////////////////////////////////
// attach existing thread

// bootstrap the main thread
bool os::create_main_thread(JavaThread* thread) {
  assert(os::Linux::_main_thread == pthread_self(), "should be called inside main thread");
  return create_attached_thread(thread);
}

bool os::create_attached_thread(JavaThread* thread) {
#ifdef ASSERT
  thread->verify_not_published();
#endif

  // Allocate the OSThread object
  OSThread* osthread = new OSThread(NULL, NULL);

  if (osthread == NULL) {
    return false;
  }

  // Store pthread info into the OSThread
  osthread->set_thread_id(os::Linux::gettid());
  osthread->set_pthread_id(::pthread_self());

  // initialize floating point control register
  os::Linux::init_thread_fpu_state();

  // Initial thread state is RUNNABLE
  osthread->set_state(RUNNABLE);

  thread->set_osthread(osthread);

  if (UseNUMA) {
    int lgrp_id = os::numa_get_group_id();
    if (lgrp_id != -1) {
      thread->set_lgrp_id(lgrp_id);
    }
  }

  if (os::is_primordial_thread()) {
    // If current thread is primordial thread, its stack is mapped on demand,
    // see notes about MAP_GROWSDOWN. Here we try to force kernel to map
    // the entire stack region to avoid SEGV in stack banging.
    // It is also useful to get around the heap-stack-gap problem on SuSE
    // kernel (see 4821821 for details). We first expand stack to the top
    // of yellow zone, then enable stack yellow zone (order is significant,
    // enabling yellow zone first will crash JVM on SuSE Linux), so there
    // is no gap between the last two virtual memory regions.

    StackOverflow* overflow_state = thread->stack_overflow_state();
    address addr = overflow_state->stack_reserved_zone_base();
    assert(addr != NULL, "initialization problem?");
    assert(overflow_state->stack_available(addr) > 0, "stack guard should not be enabled");

    osthread->set_expanding_stack();
    os::Linux::manually_expand_stack(thread, addr);
    osthread->clear_expanding_stack();
  }

  // initialize signal mask for this thread
  // and save the caller's signal mask
  PosixSignals::hotspot_sigmask(thread);

  log_info(os, thread)("Thread attached (tid: " UINTX_FORMAT ", pthread id: " UINTX_FORMAT ").",
    os::current_thread_id(), (uintx) pthread_self());

  return true;
}

void os::pd_start_thread(Thread* thread) {
  OSThread * osthread = thread->osthread();
  assert(osthread->get_state() != INITIALIZED, "just checking");
  Monitor* sync_with_child = osthread->startThread_lock();
  MutexLocker ml(sync_with_child, Mutex::_no_safepoint_check_flag);
  sync_with_child->notify();
}

// Free Linux resources related to the OSThread
void os::free_thread(OSThread* osthread) {
  assert(osthread != NULL, "osthread not set");

  // We are told to free resources of the argument thread,
  // but we can only really operate on the current thread.
  assert(Thread::current()->osthread() == osthread,
         "os::free_thread but not current thread");

#ifdef ASSERT
  sigset_t current;
  sigemptyset(&current);
  pthread_sigmask(SIG_SETMASK, NULL, &current);
  assert(!sigismember(&current, PosixSignals::SR_signum), "SR signal should not be blocked!");
#endif

  // Restore caller's signal mask
  sigset_t sigmask = osthread->caller_sigmask();
  pthread_sigmask(SIG_SETMASK, &sigmask, NULL);

  delete osthread;
}

//////////////////////////////////////////////////////////////////////////////
// primordial thread

// Check if current thread is the primordial thread, similar to Solaris thr_main.
bool os::is_primordial_thread(void) {
  if (suppress_primordial_thread_resolution) {
    return false;
  }
  char dummy;
  // If called before init complete, thread stack bottom will be null.
  // Can be called if fatal error occurs before initialization.
  if (os::Linux::initial_thread_stack_bottom() == NULL) return false;
  assert(os::Linux::initial_thread_stack_bottom() != NULL &&
         os::Linux::initial_thread_stack_size()   != 0,
         "os::init did not locate primordial thread's stack region");
  if ((address)&dummy >= os::Linux::initial_thread_stack_bottom() &&
      (address)&dummy < os::Linux::initial_thread_stack_bottom() +
                        os::Linux::initial_thread_stack_size()) {
    return true;
  } else {
    return false;
  }
}

// Find the virtual memory area that contains addr
static bool find_vma(address addr, address* vma_low, address* vma_high) {
  FILE *fp = fopen("/proc/self/maps", "r");
  if (fp) {
    address low, high;
    while (!feof(fp)) {
      if (fscanf(fp, "%p-%p", &low, &high) == 2) {
        if (low <= addr && addr < high) {
          if (vma_low)  *vma_low  = low;
          if (vma_high) *vma_high = high;
          fclose(fp);
          return true;
        }
      }
      for (;;) {
        int ch = fgetc(fp);
        if (ch == EOF || ch == (int)'\n') break;
      }
    }
    fclose(fp);
  }
  return false;
}

// Locate primordial thread stack. This special handling of primordial thread stack
// is needed because pthread_getattr_np() on most (all?) Linux distros returns
// bogus value for the primordial process thread. While the launcher has created
// the VM in a new thread since JDK 6, we still have to allow for the use of the
// JNI invocation API from a primordial thread.
void os::Linux::capture_initial_stack(size_t max_size) {

  // max_size is either 0 (which means accept OS default for thread stacks) or
  // a user-specified value known to be at least the minimum needed. If we
  // are actually on the primordial thread we can make it appear that we have a
  // smaller max_size stack by inserting the guard pages at that location. But we
  // cannot do anything to emulate a larger stack than what has been provided by
  // the OS or threading library. In fact if we try to use a stack greater than
  // what is set by rlimit then we will crash the hosting process.

  // Maximum stack size is the easy part, get it from RLIMIT_STACK.
  // If this is "unlimited" then it will be a huge value.
  struct rlimit rlim;
  getrlimit(RLIMIT_STACK, &rlim);
  size_t stack_size = rlim.rlim_cur;

  // 6308388: a bug in ld.so will relocate its own .data section to the
  //   lower end of primordial stack; reduce ulimit -s value a little bit
  //   so we won't install guard page on ld.so's data section.
  //   But ensure we don't underflow the stack size - allow 1 page spare
  if (stack_size >= (size_t)(3 * page_size())) {
    stack_size -= 2 * page_size();
  }

  // Try to figure out where the stack base (top) is. This is harder.
  //
  // When an application is started, glibc saves the initial stack pointer in
  // a global variable "__libc_stack_end", which is then used by system
  // libraries. __libc_stack_end should be pretty close to stack top. The
  // variable is available since the very early days. However, because it is
  // a private interface, it could disappear in the future.
  //
  // Linux kernel saves start_stack information in /proc/<pid>/stat. Similar
  // to __libc_stack_end, it is very close to stack top, but isn't the real
  // stack top. Note that /proc may not exist if VM is running as a chroot
  // program, so reading /proc/<pid>/stat could fail. Also the contents of
  // /proc/<pid>/stat could change in the future (though unlikely).
  //
  // We try __libc_stack_end first. If that doesn't work, look for
  // /proc/<pid>/stat. If neither of them works, we use current stack pointer
  // as a hint, which should work well in most cases.

  uintptr_t stack_start;

  // try __libc_stack_end first
  uintptr_t *p = (uintptr_t *)dlsym(RTLD_DEFAULT, "__libc_stack_end");
  if (p && *p) {
    stack_start = *p;
  } else {
    // see if we can get the start_stack field from /proc/self/stat
    FILE *fp;
    int pid;
    char state;
    int ppid;
    int pgrp;
    int session;
    int nr;
    int tpgrp;
    unsigned long flags;
    unsigned long minflt;
    unsigned long cminflt;
    unsigned long majflt;
    unsigned long cmajflt;
    unsigned long utime;
    unsigned long stime;
    long cutime;
    long cstime;
    long prio;
    long nice;
    long junk;
    long it_real;
    uintptr_t start;
    uintptr_t vsize;
    intptr_t rss;
    uintptr_t rsslim;
    uintptr_t scodes;
    uintptr_t ecode;
    int i;

    // Figure what the primordial thread stack base is. Code is inspired
    // by email from Hans Boehm. /proc/self/stat begins with current pid,
    // followed by command name surrounded by parentheses, state, etc.
    char stat[2048];
    int statlen;

    fp = fopen("/proc/self/stat", "r");
    if (fp) {
      statlen = fread(stat, 1, 2047, fp);
      stat[statlen] = '\0';
      fclose(fp);

      // Skip pid and the command string. Note that we could be dealing with
      // weird command names, e.g. user could decide to rename java launcher
      // to "java 1.4.2 :)", then the stat file would look like
      //                1234 (java 1.4.2 :)) R ... ...
      // We don't really need to know the command string, just find the last
      // occurrence of ")" and then start parsing from there. See bug 4726580.
      char * s = strrchr(stat, ')');

      i = 0;
      if (s) {
        // Skip blank chars
        do { s++; } while (s && isspace(*s));

#define _UFM UINTX_FORMAT
#define _DFM INTX_FORMAT

        //                                     1   1   1   1   1   1   1   1   1   1   2   2    2    2    2    2    2    2    2
        //              3  4  5  6  7  8   9   0   1   2   3   4   5   6   7   8   9   0   1    2    3    4    5    6    7    8
        i = sscanf(s, "%c %d %d %d %d %d %lu %lu %lu %lu %lu %lu %lu %ld %ld %ld %ld %ld %ld " _UFM _UFM _DFM _UFM _UFM _UFM _UFM,
                   &state,          // 3  %c
                   &ppid,           // 4  %d
                   &pgrp,           // 5  %d
                   &session,        // 6  %d
                   &nr,             // 7  %d
                   &tpgrp,          // 8  %d
                   &flags,          // 9  %lu
                   &minflt,         // 10 %lu
                   &cminflt,        // 11 %lu
                   &majflt,         // 12 %lu
                   &cmajflt,        // 13 %lu
                   &utime,          // 14 %lu
                   &stime,          // 15 %lu
                   &cutime,         // 16 %ld
                   &cstime,         // 17 %ld
                   &prio,           // 18 %ld
                   &nice,           // 19 %ld
                   &junk,           // 20 %ld
                   &it_real,        // 21 %ld
                   &start,          // 22 UINTX_FORMAT
                   &vsize,          // 23 UINTX_FORMAT
                   &rss,            // 24 INTX_FORMAT
                   &rsslim,         // 25 UINTX_FORMAT
                   &scodes,         // 26 UINTX_FORMAT
                   &ecode,          // 27 UINTX_FORMAT
                   &stack_start);   // 28 UINTX_FORMAT
      }

#undef _UFM
#undef _DFM

      if (i != 28 - 2) {
        assert(false, "Bad conversion from /proc/self/stat");
        // product mode - assume we are the primordial thread, good luck in the
        // embedded case.
        warning("Can't detect primordial thread stack location - bad conversion");
        stack_start = (uintptr_t) &rlim;
      }
    } else {
      // For some reason we can't open /proc/self/stat (for example, running on
      // FreeBSD with a Linux emulator, or inside chroot), this should work for
      // most cases, so don't abort:
      warning("Can't detect primordial thread stack location - no /proc/self/stat");
      stack_start = (uintptr_t) &rlim;
    }
  }

  // Now we have a pointer (stack_start) very close to the stack top, the
  // next thing to do is to figure out the exact location of stack top. We
  // can find out the virtual memory area that contains stack_start by
  // reading /proc/self/maps, it should be the last vma in /proc/self/maps,
  // and its upper limit is the real stack top. (again, this would fail if
  // running inside chroot, because /proc may not exist.)

  uintptr_t stack_top;
  address low, high;
  if (find_vma((address)stack_start, &low, &high)) {
    // success, "high" is the true stack top. (ignore "low", because initial
    // thread stack grows on demand, its real bottom is high - RLIMIT_STACK.)
    stack_top = (uintptr_t)high;
  } else {
    // failed, likely because /proc/self/maps does not exist
    warning("Can't detect primordial thread stack location - find_vma failed");
    // best effort: stack_start is normally within a few pages below the real
    // stack top, use it as stack top, and reduce stack size so we won't put
    // guard page outside stack.
    stack_top = stack_start;
    stack_size -= 16 * page_size();
  }

  // stack_top could be partially down the page so align it
  stack_top = align_up(stack_top, page_size());

  // Allowed stack value is minimum of max_size and what we derived from rlimit
  if (max_size > 0) {
    _initial_thread_stack_size = MIN2(max_size, stack_size);
  } else {
    // Accept the rlimit max, but if stack is unlimited then it will be huge, so
    // clamp it at 8MB as we do on Solaris
    _initial_thread_stack_size = MIN2(stack_size, 8*M);
  }
  _initial_thread_stack_size = align_down(_initial_thread_stack_size, page_size());
  _initial_thread_stack_bottom = (address)stack_top - _initial_thread_stack_size;

  assert(_initial_thread_stack_bottom < (address)stack_top, "overflow!");

  if (log_is_enabled(Info, os, thread)) {
    // See if we seem to be on primordial process thread
    bool primordial = uintptr_t(&rlim) > uintptr_t(_initial_thread_stack_bottom) &&
                      uintptr_t(&rlim) < stack_top;

    log_info(os, thread)("Capturing initial stack in %s thread: req. size: " SIZE_FORMAT "K, actual size: "
                         SIZE_FORMAT "K, top=" INTPTR_FORMAT ", bottom=" INTPTR_FORMAT,
                         primordial ? "primordial" : "user", max_size / K,  _initial_thread_stack_size / K,
                         stack_top, intptr_t(_initial_thread_stack_bottom));
  }
}

////////////////////////////////////////////////////////////////////////////////
// time support

// Time since start-up in seconds to a fine granularity.
double os::elapsedTime() {
  return ((double)os::elapsed_counter()) / os::elapsed_frequency(); // nanosecond resolution
}

jlong os::elapsed_counter() {
  return javaTimeNanos() - initial_time_count;
}

jlong os::elapsed_frequency() {
  return NANOSECS_PER_SEC; // nanosecond resolution
}

bool os::supports_vtime() { return true; }

double os::elapsedVTime() {
  struct rusage usage;
  int retval = getrusage(RUSAGE_THREAD, &usage);
  if (retval == 0) {
    return (double) (usage.ru_utime.tv_sec + usage.ru_stime.tv_sec) + (double) (usage.ru_utime.tv_usec + usage.ru_stime.tv_usec) / (1000 * 1000);
  } else {
    // better than nothing, but not much
    return elapsedTime();
  }
}

void os::Linux::fast_thread_clock_init() {
  if (!UseLinuxPosixThreadCPUClocks) {
    return;
  }
  clockid_t clockid;
  struct timespec tp;
  int (*pthread_getcpuclockid_func)(pthread_t, clockid_t *) =
      (int(*)(pthread_t, clockid_t *)) dlsym(RTLD_DEFAULT, "pthread_getcpuclockid");

  // Switch to using fast clocks for thread cpu time if
  // the clock_getres() returns 0 error code.
  // Note, that some kernels may support the current thread
  // clock (CLOCK_THREAD_CPUTIME_ID) but not the clocks
  // returned by the pthread_getcpuclockid().
  // If the fast Posix clocks are supported then the clock_getres()
  // must return at least tp.tv_sec == 0 which means a resolution
  // better than 1 sec. This is extra check for reliability.

  if (pthread_getcpuclockid_func &&
      pthread_getcpuclockid_func(_main_thread, &clockid) == 0 &&
      clock_getres(clockid, &tp) == 0 && tp.tv_sec == 0) {
    _supports_fast_thread_cpu_time = true;
    _pthread_getcpuclockid = pthread_getcpuclockid_func;
  }
}

// Return the real, user, and system times in seconds from an
// arbitrary fixed point in the past.
bool os::getTimesSecs(double* process_real_time,
                      double* process_user_time,
                      double* process_system_time) {
  struct tms ticks;
  clock_t real_ticks = times(&ticks);

  if (real_ticks == (clock_t) (-1)) {
    return false;
  } else {
    double ticks_per_second = (double) clock_tics_per_sec;
    *process_user_time = ((double) ticks.tms_utime) / ticks_per_second;
    *process_system_time = ((double) ticks.tms_stime) / ticks_per_second;
    *process_real_time = ((double) real_ticks) / ticks_per_second;

    return true;
  }
}


char * os::local_time_string(char *buf, size_t buflen) {
  struct tm t;
  time_t long_time;
  time(&long_time);
  localtime_r(&long_time, &t);
  jio_snprintf(buf, buflen, "%d-%02d-%02d %02d:%02d:%02d",
               t.tm_year + 1900, t.tm_mon + 1, t.tm_mday,
               t.tm_hour, t.tm_min, t.tm_sec);
  return buf;
}

struct tm* os::localtime_pd(const time_t* clock, struct tm*  res) {
  return localtime_r(clock, res);
}

// thread_id is kernel thread id (similar to Solaris LWP id)
intx os::current_thread_id() { return os::Linux::gettid(); }
int os::current_process_id() {
  return ::getpid();
}

// DLL functions

const char* os::dll_file_extension() { return ".so"; }

// This must be hard coded because it's the system's temporary
// directory not the java application's temp directory, ala java.io.tmpdir.
const char* os::get_temp_directory() { return "/tmp"; }

static bool file_exists(const char* filename) {
  struct stat statbuf;
  if (filename == NULL || strlen(filename) == 0) {
    return false;
  }
  return os::stat(filename, &statbuf) == 0;
}

// check if addr is inside libjvm.so
bool os::address_is_in_vm(address addr) {
  static address libjvm_base_addr;
  Dl_info dlinfo;

  if (libjvm_base_addr == NULL) {
    if (dladdr(CAST_FROM_FN_PTR(void *, os::address_is_in_vm), &dlinfo) != 0) {
      libjvm_base_addr = (address)dlinfo.dli_fbase;
    }
    assert(libjvm_base_addr !=NULL, "Cannot obtain base address for libjvm");
  }

  if (dladdr((void *)addr, &dlinfo) != 0) {
    if (libjvm_base_addr == (address)dlinfo.dli_fbase) return true;
  }

  return false;
}

bool os::dll_address_to_function_name(address addr, char *buf,
                                      int buflen, int *offset,
                                      bool demangle) {
  // buf is not optional, but offset is optional
  assert(buf != NULL, "sanity check");

  Dl_info dlinfo;

  if (dladdr((void*)addr, &dlinfo) != 0) {
    // see if we have a matching symbol
    if (dlinfo.dli_saddr != NULL && dlinfo.dli_sname != NULL) {
      if (!(demangle && Decoder::demangle(dlinfo.dli_sname, buf, buflen))) {
        jio_snprintf(buf, buflen, "%s", dlinfo.dli_sname);
      }
      if (offset != NULL) *offset = addr - (address)dlinfo.dli_saddr;
      return true;
    }
    // no matching symbol so try for just file info
    if (dlinfo.dli_fname != NULL && dlinfo.dli_fbase != NULL) {
      if (Decoder::decode((address)(addr - (address)dlinfo.dli_fbase),
                          buf, buflen, offset, dlinfo.dli_fname, demangle)) {
        return true;
      }
    }
  }

  buf[0] = '\0';
  if (offset != NULL) *offset = -1;
  return false;
}

struct _address_to_library_name {
  address addr;          // input : memory address
  size_t  buflen;        //         size of fname
  char*   fname;         // output: library name
  address base;          //         library base addr
};

static int address_to_library_name_callback(struct dl_phdr_info *info,
                                            size_t size, void *data) {
  int i;
  bool found = false;
  address libbase = NULL;
  struct _address_to_library_name * d = (struct _address_to_library_name *)data;

  // iterate through all loadable segments
  for (i = 0; i < info->dlpi_phnum; i++) {
    address segbase = (address)(info->dlpi_addr + info->dlpi_phdr[i].p_vaddr);
    if (info->dlpi_phdr[i].p_type == PT_LOAD) {
      // base address of a library is the lowest address of its loaded
      // segments.
      if (libbase == NULL || libbase > segbase) {
        libbase = segbase;
      }
      // see if 'addr' is within current segment
      if (segbase <= d->addr &&
          d->addr < segbase + info->dlpi_phdr[i].p_memsz) {
        found = true;
      }
    }
  }

  // dlpi_name is NULL or empty if the ELF file is executable, return 0
  // so dll_address_to_library_name() can fall through to use dladdr() which
  // can figure out executable name from argv[0].
  if (found && info->dlpi_name && info->dlpi_name[0]) {
    d->base = libbase;
    if (d->fname) {
      jio_snprintf(d->fname, d->buflen, "%s", info->dlpi_name);
    }
    return 1;
  }
  return 0;
}

bool os::dll_address_to_library_name(address addr, char* buf,
                                     int buflen, int* offset) {
  // buf is not optional, but offset is optional
  assert(buf != NULL, "sanity check");

  Dl_info dlinfo;
  struct _address_to_library_name data;

  // There is a bug in old glibc dladdr() implementation that it could resolve
  // to wrong library name if the .so file has a base address != NULL. Here
  // we iterate through the program headers of all loaded libraries to find
  // out which library 'addr' really belongs to. This workaround can be
  // removed once the minimum requirement for glibc is moved to 2.3.x.
  data.addr = addr;
  data.fname = buf;
  data.buflen = buflen;
  data.base = NULL;
  int rslt = dl_iterate_phdr(address_to_library_name_callback, (void *)&data);

  if (rslt) {
    // buf already contains library name
    if (offset) *offset = addr - data.base;
    return true;
  }
  if (dladdr((void*)addr, &dlinfo) != 0) {
    if (dlinfo.dli_fname != NULL) {
      jio_snprintf(buf, buflen, "%s", dlinfo.dli_fname);
    }
    if (dlinfo.dli_fbase != NULL && offset != NULL) {
      *offset = addr - (address)dlinfo.dli_fbase;
    }
    return true;
  }

  buf[0] = '\0';
  if (offset) *offset = -1;
  return false;
}

// Loads .dll/.so and
// in case of error it checks if .dll/.so was built for the
// same architecture as Hotspot is running on


// Remember the stack's state. The Linux dynamic linker will change
// the stack to 'executable' at most once, so we must safepoint only once.
bool os::Linux::_stack_is_executable = false;

// VM operation that loads a library.  This is necessary if stack protection
// of the Java stacks can be lost during loading the library.  If we
// do not stop the Java threads, they can stack overflow before the stacks
// are protected again.
class VM_LinuxDllLoad: public VM_Operation {
 private:
  const char *_filename;
  char *_ebuf;
  int _ebuflen;
  void *_lib;
 public:
  VM_LinuxDllLoad(const char *fn, char *ebuf, int ebuflen) :
    _filename(fn), _ebuf(ebuf), _ebuflen(ebuflen), _lib(NULL) {}
  VMOp_Type type() const { return VMOp_LinuxDllLoad; }
  void doit() {
    _lib = os::Linux::dll_load_in_vmthread(_filename, _ebuf, _ebuflen);
    os::Linux::_stack_is_executable = true;
  }
  void* loaded_library() { return _lib; }
};

void * os::dll_load(const char *filename, char *ebuf, int ebuflen) {
  void * result = NULL;
  bool load_attempted = false;

  log_info(os)("attempting shared library load of %s", filename);

  // Check whether the library to load might change execution rights
  // of the stack. If they are changed, the protection of the stack
  // guard pages will be lost. We need a safepoint to fix this.
  //
  // See Linux man page execstack(8) for more info.
  if (os::uses_stack_guard_pages() && !os::Linux::_stack_is_executable) {
    if (!ElfFile::specifies_noexecstack(filename)) {
      if (!is_init_completed()) {
        os::Linux::_stack_is_executable = true;
        // This is OK - No Java threads have been created yet, and hence no
        // stack guard pages to fix.
        //
        // Dynamic loader will make all stacks executable after
        // this function returns, and will not do that again.
        assert(Threads::number_of_threads() == 0, "no Java threads should exist yet.");
      } else {
        warning("You have loaded library %s which might have disabled stack guard. "
                "The VM will try to fix the stack guard now.\n"
                "It's highly recommended that you fix the library with "
                "'execstack -c <libfile>', or link it with '-z noexecstack'.",
                filename);

        JavaThread *jt = JavaThread::current();
        if (jt->thread_state() != _thread_in_native) {
          // This happens when a compiler thread tries to load a hsdis-<arch>.so file
          // that requires ExecStack. Cannot enter safe point. Let's give up.
          warning("Unable to fix stack guard. Giving up.");
        } else {
          if (!LoadExecStackDllInVMThread) {
            // This is for the case where the DLL has an static
            // constructor function that executes JNI code. We cannot
            // load such DLLs in the VMThread.
            result = os::Linux::dlopen_helper(filename, ebuf, ebuflen);
          }

          ThreadInVMfromNative tiv(jt);
          debug_only(VMNativeEntryWrapper vew;)

          VM_LinuxDllLoad op(filename, ebuf, ebuflen);
          VMThread::execute(&op);
          if (LoadExecStackDllInVMThread) {
            result = op.loaded_library();
          }
          load_attempted = true;
        }
      }
    }
  }

  if (!load_attempted) {
    result = os::Linux::dlopen_helper(filename, ebuf, ebuflen);
  }

  if (result != NULL) {
    // Successful loading
    return result;
  }

  Elf32_Ehdr elf_head;
  int diag_msg_max_length=ebuflen-strlen(ebuf);
  char* diag_msg_buf=ebuf+strlen(ebuf);

  if (diag_msg_max_length==0) {
    // No more space in ebuf for additional diagnostics message
    return NULL;
  }


  int file_descriptor= ::open(filename, O_RDONLY | O_NONBLOCK);

  if (file_descriptor < 0) {
    // Can't open library, report dlerror() message
    return NULL;
  }

  bool failed_to_read_elf_head=
    (sizeof(elf_head)!=
     (::read(file_descriptor, &elf_head,sizeof(elf_head))));

  ::close(file_descriptor);
  if (failed_to_read_elf_head) {
    // file i/o error - report dlerror() msg
    return NULL;
  }

  if (elf_head.e_ident[EI_DATA] != LITTLE_ENDIAN_ONLY(ELFDATA2LSB) BIG_ENDIAN_ONLY(ELFDATA2MSB)) {
    // handle invalid/out of range endianness values
    if (elf_head.e_ident[EI_DATA] == 0 || elf_head.e_ident[EI_DATA] > 2) {
      return NULL;
    }

#if defined(VM_LITTLE_ENDIAN)
    // VM is LE, shared object BE
    elf_head.e_machine = be16toh(elf_head.e_machine);
#else
    // VM is BE, shared object LE
    elf_head.e_machine = le16toh(elf_head.e_machine);
#endif
  }

  typedef struct {
    Elf32_Half    code;         // Actual value as defined in elf.h
    Elf32_Half    compat_class; // Compatibility of archs at VM's sense
    unsigned char elf_class;    // 32 or 64 bit
    unsigned char endianness;   // MSB or LSB
    char*         name;         // String representation
  } arch_t;

#ifndef EM_AARCH64
  #define EM_AARCH64    183               /* ARM AARCH64 */
#endif
#ifndef EM_RISCV
  #define EM_RISCV      243               /* RISC-V */
#endif

  static const arch_t arch_array[]={
    {EM_386,         EM_386,     ELFCLASS32, ELFDATA2LSB, (char*)"IA 32"},
    {EM_486,         EM_386,     ELFCLASS32, ELFDATA2LSB, (char*)"IA 32"},
    {EM_IA_64,       EM_IA_64,   ELFCLASS64, ELFDATA2LSB, (char*)"IA 64"},
    {EM_X86_64,      EM_X86_64,  ELFCLASS64, ELFDATA2LSB, (char*)"AMD 64"},
    {EM_SPARC,       EM_SPARC,   ELFCLASS32, ELFDATA2MSB, (char*)"Sparc 32"},
    {EM_SPARC32PLUS, EM_SPARC,   ELFCLASS32, ELFDATA2MSB, (char*)"Sparc 32"},
    {EM_SPARCV9,     EM_SPARCV9, ELFCLASS64, ELFDATA2MSB, (char*)"Sparc v9 64"},
    {EM_PPC,         EM_PPC,     ELFCLASS32, ELFDATA2MSB, (char*)"Power PC 32"},
#if defined(VM_LITTLE_ENDIAN)
    {EM_PPC64,       EM_PPC64,   ELFCLASS64, ELFDATA2LSB, (char*)"Power PC 64 LE"},
    {EM_SH,          EM_SH,      ELFCLASS32, ELFDATA2LSB, (char*)"SuperH"},
#else
    {EM_PPC64,       EM_PPC64,   ELFCLASS64, ELFDATA2MSB, (char*)"Power PC 64"},
    {EM_SH,          EM_SH,      ELFCLASS32, ELFDATA2MSB, (char*)"SuperH BE"},
#endif
    {EM_ARM,         EM_ARM,     ELFCLASS32, ELFDATA2LSB, (char*)"ARM"},
    // we only support 64 bit z architecture
    {EM_S390,        EM_S390,    ELFCLASS64, ELFDATA2MSB, (char*)"IBM System/390"},
    {EM_ALPHA,       EM_ALPHA,   ELFCLASS64, ELFDATA2LSB, (char*)"Alpha"},
    {EM_MIPS_RS3_LE, EM_MIPS_RS3_LE, ELFCLASS32, ELFDATA2LSB, (char*)"MIPSel"},
    {EM_MIPS,        EM_MIPS,    ELFCLASS32, ELFDATA2MSB, (char*)"MIPS"},
    {EM_PARISC,      EM_PARISC,  ELFCLASS32, ELFDATA2MSB, (char*)"PARISC"},
    {EM_68K,         EM_68K,     ELFCLASS32, ELFDATA2MSB, (char*)"M68k"},
    {EM_AARCH64,     EM_AARCH64, ELFCLASS64, ELFDATA2LSB, (char*)"AARCH64"},
    {EM_RISCV,       EM_RISCV,   ELFCLASS64, ELFDATA2LSB, (char*)"RISC-V"},
  };

#if  (defined IA32)
  static  Elf32_Half running_arch_code=EM_386;
#elif   (defined AMD64) || (defined X32)
  static  Elf32_Half running_arch_code=EM_X86_64;
#elif  (defined IA64)
  static  Elf32_Half running_arch_code=EM_IA_64;
#elif  (defined __sparc) && (defined _LP64)
  static  Elf32_Half running_arch_code=EM_SPARCV9;
#elif  (defined __sparc) && (!defined _LP64)
  static  Elf32_Half running_arch_code=EM_SPARC;
#elif  (defined __powerpc64__)
  static  Elf32_Half running_arch_code=EM_PPC64;
#elif  (defined __powerpc__)
  static  Elf32_Half running_arch_code=EM_PPC;
#elif  (defined AARCH64)
  static  Elf32_Half running_arch_code=EM_AARCH64;
#elif  (defined ARM)
  static  Elf32_Half running_arch_code=EM_ARM;
#elif  (defined S390)
  static  Elf32_Half running_arch_code=EM_S390;
#elif  (defined ALPHA)
  static  Elf32_Half running_arch_code=EM_ALPHA;
#elif  (defined MIPSEL)
  static  Elf32_Half running_arch_code=EM_MIPS_RS3_LE;
#elif  (defined PARISC)
  static  Elf32_Half running_arch_code=EM_PARISC;
#elif  (defined MIPS)
  static  Elf32_Half running_arch_code=EM_MIPS;
#elif  (defined M68K)
  static  Elf32_Half running_arch_code=EM_68K;
#elif  (defined SH)
  static  Elf32_Half running_arch_code=EM_SH;
#elif  (defined RISCV)
  static  Elf32_Half running_arch_code=EM_RISCV;
#else
    #error Method os::dll_load requires that one of following is defined:\
        AARCH64, ALPHA, ARM, AMD64, IA32, IA64, M68K, MIPS, MIPSEL, PARISC, __powerpc__, __powerpc64__, RISCV, S390, SH, __sparc
#endif

  // Identify compatibility class for VM's architecture and library's architecture
  // Obtain string descriptions for architectures

  arch_t lib_arch={elf_head.e_machine,0,elf_head.e_ident[EI_CLASS], elf_head.e_ident[EI_DATA], NULL};
  int running_arch_index=-1;

  for (unsigned int i=0; i < ARRAY_SIZE(arch_array); i++) {
    if (running_arch_code == arch_array[i].code) {
      running_arch_index    = i;
    }
    if (lib_arch.code == arch_array[i].code) {
      lib_arch.compat_class = arch_array[i].compat_class;
      lib_arch.name         = arch_array[i].name;
    }
  }

  assert(running_arch_index != -1,
         "Didn't find running architecture code (running_arch_code) in arch_array");
  if (running_arch_index == -1) {
    // Even though running architecture detection failed
    // we may still continue with reporting dlerror() message
    return NULL;
  }

  if (lib_arch.compat_class != arch_array[running_arch_index].compat_class) {
    if (lib_arch.name != NULL) {
      ::snprintf(diag_msg_buf, diag_msg_max_length-1,
                 " (Possible cause: can't load %s .so on a %s platform)",
                 lib_arch.name, arch_array[running_arch_index].name);
    } else {
      ::snprintf(diag_msg_buf, diag_msg_max_length-1,
                 " (Possible cause: can't load this .so (machine code=0x%x) on a %s platform)",
                 lib_arch.code, arch_array[running_arch_index].name);
    }
    return NULL;
  }

  if (lib_arch.endianness != arch_array[running_arch_index].endianness) {
    ::snprintf(diag_msg_buf, diag_msg_max_length-1, " (Possible cause: endianness mismatch)");
    return NULL;
  }

  // ELF file class/capacity : 0 - invalid, 1 - 32bit, 2 - 64bit
  if (lib_arch.elf_class > 2 || lib_arch.elf_class < 1) {
    ::snprintf(diag_msg_buf, diag_msg_max_length-1, " (Possible cause: invalid ELF file class)");
    return NULL;
  }

  if (lib_arch.elf_class != arch_array[running_arch_index].elf_class) {
    ::snprintf(diag_msg_buf, diag_msg_max_length-1,
               " (Possible cause: architecture word width mismatch, can't load %d-bit .so on a %d-bit platform)",
               (int) lib_arch.elf_class * 32, arch_array[running_arch_index].elf_class * 32);
    return NULL;
  }

  return NULL;
}

void * os::Linux::dlopen_helper(const char *filename, char *ebuf,
                                int ebuflen) {
  void * result = ::dlopen(filename, RTLD_LAZY);
  if (result == NULL) {
    const char* error_report = ::dlerror();
    if (error_report == NULL) {
      error_report = "dlerror returned no error description";
    }
    if (ebuf != NULL && ebuflen > 0) {
      ::strncpy(ebuf, error_report, ebuflen-1);
      ebuf[ebuflen-1]='\0';
    }
    Events::log(NULL, "Loading shared library %s failed, %s", filename, error_report);
    log_info(os)("shared library load of %s failed, %s", filename, error_report);
  } else {
    Events::log(NULL, "Loaded shared library %s", filename);
    log_info(os)("shared library load of %s was successful", filename);
  }
  return result;
}

void * os::Linux::dll_load_in_vmthread(const char *filename, char *ebuf,
                                       int ebuflen) {
  void * result = NULL;
  if (LoadExecStackDllInVMThread) {
    result = dlopen_helper(filename, ebuf, ebuflen);
  }

  // Since 7019808, libjvm.so is linked with -noexecstack. If the VM loads a
  // library that requires an executable stack, or which does not have this
  // stack attribute set, dlopen changes the stack attribute to executable. The
  // read protection of the guard pages gets lost.
  //
  // Need to check _stack_is_executable again as multiple VM_LinuxDllLoad
  // may have been queued at the same time.

  if (!_stack_is_executable) {
    for (JavaThreadIteratorWithHandle jtiwh; JavaThread *jt = jtiwh.next(); ) {
      StackOverflow* overflow_state = jt->stack_overflow_state();
      if (!overflow_state->stack_guard_zone_unused() &&     // Stack not yet fully initialized
          overflow_state->stack_guards_enabled()) {         // No pending stack overflow exceptions
        if (!os::guard_memory((char *)jt->stack_end(), StackOverflow::stack_guard_zone_size())) {
          warning("Attempt to reguard stack yellow zone failed.");
        }
      }
    }
  }

  return result;
}

void* os::dll_lookup(void* handle, const char* name) {
  void* res = dlsym(handle, name);
  return res;
}

void* os::get_default_process_handle() {
  return (void*)::dlopen(NULL, RTLD_LAZY);
}

static bool _print_ascii_file(const char* filename, outputStream* st, const char* hdr = NULL) {
  int fd = ::open(filename, O_RDONLY);
  if (fd == -1) {
    return false;
  }

  if (hdr != NULL) {
    st->print_cr("%s", hdr);
  }

  char buf[33];
  int bytes;
  buf[32] = '\0';
  while ((bytes = ::read(fd, buf, sizeof(buf)-1)) > 0) {
    st->print_raw(buf, bytes);
  }

  ::close(fd);

  return true;
}

static void _print_ascii_file_h(const char* header, const char* filename, outputStream* st, bool same_line = true) {
  st->print("%s:%c", header, same_line ? ' ' : '\n');
  if (!_print_ascii_file(filename, st)) {
    st->print_cr("<Not Available>");
  }
}

void os::print_dll_info(outputStream *st) {
  st->print_cr("Dynamic libraries:");

  char fname[32];
  pid_t pid = os::Linux::gettid();

  jio_snprintf(fname, sizeof(fname), "/proc/%d/maps", pid);

  if (!_print_ascii_file(fname, st)) {
    st->print_cr("Can not get library information for pid = %d", pid);
  }
}

struct loaded_modules_info_param {
  os::LoadedModulesCallbackFunc callback;
  void *param;
};

static int dl_iterate_callback(struct dl_phdr_info *info, size_t size, void *data) {
  if ((info->dlpi_name == NULL) || (*info->dlpi_name == '\0')) {
    return 0;
  }

  struct loaded_modules_info_param *callback_param = reinterpret_cast<struct loaded_modules_info_param *>(data);
  address base = NULL;
  address top = NULL;
  for (int idx = 0; idx < info->dlpi_phnum; idx++) {
    const ElfW(Phdr) *phdr = info->dlpi_phdr + idx;
    if (phdr->p_type == PT_LOAD) {
      address raw_phdr_base = reinterpret_cast<address>(info->dlpi_addr + phdr->p_vaddr);

      address phdr_base = align_down(raw_phdr_base, phdr->p_align);
      if ((base == NULL) || (base > phdr_base)) {
        base = phdr_base;
      }

      address phdr_top = align_up(raw_phdr_base + phdr->p_memsz, phdr->p_align);
      if ((top == NULL) || (top < phdr_top)) {
        top = phdr_top;
      }
    }
  }

  return callback_param->callback(info->dlpi_name, base, top, callback_param->param);
}

int os::get_loaded_modules_info(os::LoadedModulesCallbackFunc callback, void *param) {
  struct loaded_modules_info_param callback_param = {callback, param};
  return dl_iterate_phdr(&dl_iterate_callback, &callback_param);
}

void os::print_os_info_brief(outputStream* st) {
  os::Linux::print_distro_info(st);

  os::Posix::print_uname_info(st);

  os::Linux::print_libversion_info(st);

}

void os::print_os_info(outputStream* st) {
  st->print_cr("OS:");

  os::Linux::print_distro_info(st);

  os::Posix::print_uname_info(st);

  os::Linux::print_uptime_info(st);

  // Print warning if unsafe chroot environment detected
  if (unsafe_chroot_detected) {
    st->print_cr("WARNING!! %s", unstable_chroot_error);
  }

  os::Linux::print_libversion_info(st);

  os::Posix::print_rlimit_info(st);

  os::Posix::print_load_average(st);
  st->cr();

  os::Linux::print_system_memory_info(st);
  st->cr();

  os::Linux::print_process_memory_info(st);
  st->cr();

  os::Linux::print_proc_sys_info(st);
  st->cr();

  if (os::Linux::print_ld_preload_file(st)) {
    st->cr();
  }

  if (os::Linux::print_container_info(st)) {
    st->cr();
  }

  VM_Version::print_platform_virtualization_info(st);

  os::Linux::print_steal_info(st);
}

// Try to identify popular distros.
// Most Linux distributions have a /etc/XXX-release file, which contains
// the OS version string. Newer Linux distributions have a /etc/lsb-release
// file that also contains the OS version string. Some have more than one
// /etc/XXX-release file (e.g. Mandrake has both /etc/mandrake-release and
// /etc/redhat-release.), so the order is important.
// Any Linux that is based on Redhat (i.e. Oracle, Mandrake, Sun JDS...) have
// their own specific XXX-release file as well as a redhat-release file.
// Because of this the XXX-release file needs to be searched for before the
// redhat-release file.
// Since Red Hat and SuSE have an lsb-release file that is not very descriptive the
// search for redhat-release / SuSE-release needs to be before lsb-release.
// Since the lsb-release file is the new standard it needs to be searched
// before the older style release files.
// Searching system-release (Red Hat) and os-release (other Linuxes) are a
// next to last resort.  The os-release file is a new standard that contains
// distribution information and the system-release file seems to be an old
// standard that has been replaced by the lsb-release and os-release files.
// Searching for the debian_version file is the last resort.  It contains
// an informative string like "6.0.6" or "wheezy/sid". Because of this
// "Debian " is printed before the contents of the debian_version file.

const char* distro_files[] = {
  "/etc/oracle-release",
  "/etc/mandriva-release",
  "/etc/mandrake-release",
  "/etc/sun-release",
  "/etc/redhat-release",
  "/etc/SuSE-release",
  "/etc/lsb-release",
  "/etc/turbolinux-release",
  "/etc/gentoo-release",
  "/etc/ltib-release",
  "/etc/angstrom-version",
  "/etc/system-release",
  "/etc/os-release",
  NULL };

void os::Linux::print_distro_info(outputStream* st) {
  for (int i = 0;; i++) {
    const char* file = distro_files[i];
    if (file == NULL) {
      break;  // done
    }
    // If file prints, we found it.
    if (_print_ascii_file(file, st)) {
      return;
    }
  }

  if (file_exists("/etc/debian_version")) {
    st->print("Debian ");
    _print_ascii_file("/etc/debian_version", st);
  } else {
    st->print_cr("Linux");
  }
}

static void parse_os_info_helper(FILE* fp, char* distro, size_t length, bool get_first_line) {
  char buf[256];
  while (fgets(buf, sizeof(buf), fp)) {
    // Edit out extra stuff in expected format
    if (strstr(buf, "DISTRIB_DESCRIPTION=") != NULL || strstr(buf, "PRETTY_NAME=") != NULL) {
      char* ptr = strstr(buf, "\"");  // the name is in quotes
      if (ptr != NULL) {
        ptr++; // go beyond first quote
        char* nl = strchr(ptr, '\"');
        if (nl != NULL) *nl = '\0';
        strncpy(distro, ptr, length);
      } else {
        ptr = strstr(buf, "=");
        ptr++; // go beyond equals then
        char* nl = strchr(ptr, '\n');
        if (nl != NULL) *nl = '\0';
        strncpy(distro, ptr, length);
      }
      return;
    } else if (get_first_line) {
      char* nl = strchr(buf, '\n');
      if (nl != NULL) *nl = '\0';
      strncpy(distro, buf, length);
      return;
    }
  }
  // print last line and close
  char* nl = strchr(buf, '\n');
  if (nl != NULL) *nl = '\0';
  strncpy(distro, buf, length);
}

static void parse_os_info(char* distro, size_t length, const char* file) {
  FILE* fp = fopen(file, "r");
  if (fp != NULL) {
    // if suse format, print out first line
    bool get_first_line = (strcmp(file, "/etc/SuSE-release") == 0);
    parse_os_info_helper(fp, distro, length, get_first_line);
    fclose(fp);
  }
}

void os::get_summary_os_info(char* buf, size_t buflen) {
  for (int i = 0;; i++) {
    const char* file = distro_files[i];
    if (file == NULL) {
      break; // ran out of distro_files
    }
    if (file_exists(file)) {
      parse_os_info(buf, buflen, file);
      return;
    }
  }
  // special case for debian
  if (file_exists("/etc/debian_version")) {
    strncpy(buf, "Debian ", buflen);
    if (buflen > 7) {
      parse_os_info(&buf[7], buflen-7, "/etc/debian_version");
    }
  } else {
    strncpy(buf, "Linux", buflen);
  }
}

void os::Linux::print_libversion_info(outputStream* st) {
  // libc, pthread
  st->print("libc: ");
  st->print("%s ", os::Linux::libc_version());
  st->print("%s ", os::Linux::libpthread_version());
  st->cr();
}

void os::Linux::print_proc_sys_info(outputStream* st) {
  _print_ascii_file_h("/proc/sys/kernel/threads-max (system-wide limit on the number of threads)",
                      "/proc/sys/kernel/threads-max", st);
  _print_ascii_file_h("/proc/sys/vm/max_map_count (maximum number of memory map areas a process may have)",
                      "/proc/sys/vm/max_map_count", st);
  _print_ascii_file_h("/proc/sys/kernel/pid_max (system-wide limit on number of process identifiers)",
                      "/proc/sys/kernel/pid_max", st);
}

void os::Linux::print_system_memory_info(outputStream* st) {
  _print_ascii_file_h("/proc/meminfo", "/proc/meminfo", st, false);
  st->cr();

  // some information regarding THPs; for details see
  // https://www.kernel.org/doc/Documentation/vm/transhuge.txt
  _print_ascii_file_h("/sys/kernel/mm/transparent_hugepage/enabled",
                      "/sys/kernel/mm/transparent_hugepage/enabled", st);
  _print_ascii_file_h("/sys/kernel/mm/transparent_hugepage/defrag (defrag/compaction efforts parameter)",
                      "/sys/kernel/mm/transparent_hugepage/defrag", st);
}

void os::Linux::print_process_memory_info(outputStream* st) {

  st->print_cr("Process Memory:");

  // Print virtual and resident set size; peak values; swap; and for
  //  rss its components if the kernel is recent enough.
  ssize_t vmsize = -1, vmpeak = -1, vmswap = -1,
      vmrss = -1, vmhwm = -1, rssanon = -1, rssfile = -1, rssshmem = -1;
  const int num_values = 8;
  int num_found = 0;
  FILE* f = ::fopen("/proc/self/status", "r");
  char buf[256];
  if (f != NULL) {
    while (::fgets(buf, sizeof(buf), f) != NULL && num_found < num_values) {
      if ( (vmsize == -1    && sscanf(buf, "VmSize: " SSIZE_FORMAT " kB", &vmsize) == 1) ||
           (vmpeak == -1    && sscanf(buf, "VmPeak: " SSIZE_FORMAT " kB", &vmpeak) == 1) ||
           (vmswap == -1    && sscanf(buf, "VmSwap: " SSIZE_FORMAT " kB", &vmswap) == 1) ||
           (vmhwm == -1     && sscanf(buf, "VmHWM: " SSIZE_FORMAT " kB", &vmhwm) == 1) ||
           (vmrss == -1     && sscanf(buf, "VmRSS: " SSIZE_FORMAT " kB", &vmrss) == 1) ||
           (rssanon == -1   && sscanf(buf, "RssAnon: " SSIZE_FORMAT " kB", &rssanon) == 1) ||
           (rssfile == -1   && sscanf(buf, "RssFile: " SSIZE_FORMAT " kB", &rssfile) == 1) ||
           (rssshmem == -1  && sscanf(buf, "RssShmem: " SSIZE_FORMAT " kB", &rssshmem) == 1)
           )
      {
        num_found ++;
      }
    }
    fclose(f);

    st->print_cr("Virtual Size: " SSIZE_FORMAT "K (peak: " SSIZE_FORMAT "K)", vmsize, vmpeak);
    st->print("Resident Set Size: " SSIZE_FORMAT "K (peak: " SSIZE_FORMAT "K)", vmrss, vmhwm);
    if (rssanon != -1) { // requires kernel >= 4.5
      st->print(" (anon: " SSIZE_FORMAT "K, file: " SSIZE_FORMAT "K, shmem: " SSIZE_FORMAT "K)",
                  rssanon, rssfile, rssshmem);
    }
    st->cr();
    if (vmswap != -1) { // requires kernel >= 2.6.34
      st->print_cr("Swapped out: " SSIZE_FORMAT "K", vmswap);
    }
  } else {
    st->print_cr("Could not open /proc/self/status to get process memory related information");
  }

  // Print glibc outstanding allocations.
  // (note: there is no implementation of mallinfo for muslc)
#ifdef __GLIBC__
  size_t total_allocated = 0;
  bool might_have_wrapped = false;
  if (_mallinfo2 != NULL) {
    struct glibc_mallinfo2 mi = _mallinfo2();
    total_allocated = mi.uordblks;
  } else if (_mallinfo != NULL) {
    // mallinfo is an old API. Member names mean next to nothing and, beyond that, are int.
    // So values may have wrapped around. Still useful enough to see how much glibc thinks
    // we allocated.
    struct glibc_mallinfo mi = _mallinfo();
    total_allocated = (size_t)(unsigned)mi.uordblks;
    // Since mallinfo members are int, glibc values may have wrapped. Warn about this.
    might_have_wrapped = (vmrss * K) > UINT_MAX && (vmrss * K) > (total_allocated + UINT_MAX);
  }
  if (_mallinfo2 != NULL || _mallinfo != NULL) {
    st->print_cr("C-Heap outstanding allocations: " SIZE_FORMAT "K%s",
                 total_allocated / K,
                 might_have_wrapped ? " (may have wrapped)" : "");
  }
#endif // __GLIBC__

}

bool os::Linux::print_ld_preload_file(outputStream* st) {
  return _print_ascii_file("/etc/ld.so.preload", st, "/etc/ld.so.preload:");
}

void os::Linux::print_uptime_info(outputStream* st) {
  struct sysinfo sinfo;
  int ret = sysinfo(&sinfo);
  if (ret == 0) {
    os::print_dhm(st, "OS uptime:", (long) sinfo.uptime);
  }
}

bool os::Linux::print_container_info(outputStream* st) {
  if (!OSContainer::is_containerized()) {
    return false;
  }

  st->print_cr("container (cgroup) information:");

  const char *p_ct = OSContainer::container_type();
  st->print_cr("container_type: %s", p_ct != NULL ? p_ct : "not supported");

  char *p = OSContainer::cpu_cpuset_cpus();
  st->print_cr("cpu_cpuset_cpus: %s", p != NULL ? p : "not supported");
  free(p);

  p = OSContainer::cpu_cpuset_memory_nodes();
  st->print_cr("cpu_memory_nodes: %s", p != NULL ? p : "not supported");
  free(p);

  int i = OSContainer::active_processor_count();
  st->print("active_processor_count: ");
  if (i > 0) {
    st->print_cr("%d", i);
  } else {
    st->print_cr("not supported");
  }

  i = OSContainer::cpu_quota();
  st->print("cpu_quota: ");
  if (i > 0) {
    st->print_cr("%d", i);
  } else {
    st->print_cr("%s", i == OSCONTAINER_ERROR ? "not supported" : "no quota");
  }

  i = OSContainer::cpu_period();
  st->print("cpu_period: ");
  if (i > 0) {
    st->print_cr("%d", i);
  } else {
    st->print_cr("%s", i == OSCONTAINER_ERROR ? "not supported" : "no period");
  }

  i = OSContainer::cpu_shares();
  st->print("cpu_shares: ");
  if (i > 0) {
    st->print_cr("%d", i);
  } else {
    st->print_cr("%s", i == OSCONTAINER_ERROR ? "not supported" : "no shares");
  }

  jlong j = OSContainer::memory_limit_in_bytes();
  st->print("memory_limit_in_bytes: ");
  if (j > 0) {
    st->print_cr(JLONG_FORMAT, j);
  } else {
    st->print_cr("%s", j == OSCONTAINER_ERROR ? "not supported" : "unlimited");
  }

  j = OSContainer::memory_and_swap_limit_in_bytes();
  st->print("memory_and_swap_limit_in_bytes: ");
  if (j > 0) {
    st->print_cr(JLONG_FORMAT, j);
  } else {
    st->print_cr("%s", j == OSCONTAINER_ERROR ? "not supported" : "unlimited");
  }

  j = OSContainer::memory_soft_limit_in_bytes();
  st->print("memory_soft_limit_in_bytes: ");
  if (j > 0) {
    st->print_cr(JLONG_FORMAT, j);
  } else {
    st->print_cr("%s", j == OSCONTAINER_ERROR ? "not supported" : "unlimited");
  }

  j = OSContainer::OSContainer::memory_usage_in_bytes();
  st->print("memory_usage_in_bytes: ");
  if (j > 0) {
    st->print_cr(JLONG_FORMAT, j);
  } else {
    st->print_cr("%s", j == OSCONTAINER_ERROR ? "not supported" : "unlimited");
  }

  j = OSContainer::OSContainer::memory_max_usage_in_bytes();
  st->print("memory_max_usage_in_bytes: ");
  if (j > 0) {
    st->print_cr(JLONG_FORMAT, j);
  } else {
    st->print_cr("%s", j == OSCONTAINER_ERROR ? "not supported" : "unlimited");
  }

  return true;
}

void os::Linux::print_steal_info(outputStream* st) {
  if (has_initial_tick_info) {
    CPUPerfTicks pticks;
    bool res = os::Linux::get_tick_information(&pticks, -1);

    if (res && pticks.has_steal_ticks) {
      uint64_t steal_ticks_difference = pticks.steal - initial_steal_ticks;
      uint64_t total_ticks_difference = pticks.total - initial_total_ticks;
      double steal_ticks_perc = 0.0;
      if (total_ticks_difference != 0) {
        steal_ticks_perc = (double) steal_ticks_difference / total_ticks_difference;
      }
      st->print_cr("Steal ticks since vm start: " UINT64_FORMAT, steal_ticks_difference);
      st->print_cr("Steal ticks percentage since vm start:%7.3f", steal_ticks_perc);
    }
  }
}

void os::print_memory_info(outputStream* st) {

  st->print("Memory:");
  st->print(" %dk page", os::vm_page_size()>>10);

  // values in struct sysinfo are "unsigned long"
  struct sysinfo si;
  sysinfo(&si);

  st->print(", physical " UINT64_FORMAT "k",
            os::physical_memory() >> 10);
  st->print("(" UINT64_FORMAT "k free)",
            os::available_memory() >> 10);
  st->print(", swap " UINT64_FORMAT "k",
            ((jlong)si.totalswap * si.mem_unit) >> 10);
  st->print("(" UINT64_FORMAT "k free)",
            ((jlong)si.freeswap * si.mem_unit) >> 10);
  st->cr();
  st->print("Page Sizes: ");
  _page_sizes.print_on(st);
  st->cr();
}

// Print the first "model name" line and the first "flags" line
// that we find and nothing more. We assume "model name" comes
// before "flags" so if we find a second "model name", then the
// "flags" field is considered missing.
static bool print_model_name_and_flags(outputStream* st, char* buf, size_t buflen) {
#if defined(IA32) || defined(AMD64)
  // Other platforms have less repetitive cpuinfo files
  FILE *fp = fopen("/proc/cpuinfo", "r");
  if (fp) {
    bool model_name_printed = false;
    while (!feof(fp)) {
      if (fgets(buf, buflen, fp)) {
        // Assume model name comes before flags
        if (strstr(buf, "model name") != NULL) {
          if (!model_name_printed) {
            st->print_raw("CPU Model and flags from /proc/cpuinfo:\n");
            st->print_raw(buf);
            model_name_printed = true;
          } else {
            // model name printed but not flags?  Odd, just return
            fclose(fp);
            return true;
          }
        }
        // print the flags line too
        if (strstr(buf, "flags") != NULL) {
          st->print_raw(buf);
          fclose(fp);
          return true;
        }
      }
    }
    fclose(fp);
  }
#endif // x86 platforms
  return false;
}

// additional information about CPU e.g. available frequency ranges
static void print_sys_devices_cpu_info(outputStream* st, char* buf, size_t buflen) {
  _print_ascii_file_h("Online cpus", "/sys/devices/system/cpu/online", st);
  _print_ascii_file_h("Offline cpus", "/sys/devices/system/cpu/offline", st);

  if (ExtensiveErrorReports) {
    // cache related info (cpu 0, should be similar for other CPUs)
    for (unsigned int i=0; i < 10; i++) { // handle max. 10 cache entries
      char hbuf_level[60];
      char hbuf_type[60];
      char hbuf_size[60];
      char hbuf_coherency_line_size[80];
      snprintf(hbuf_level, 60, "/sys/devices/system/cpu/cpu0/cache/index%u/level", i);
      snprintf(hbuf_type, 60, "/sys/devices/system/cpu/cpu0/cache/index%u/type", i);
      snprintf(hbuf_size, 60, "/sys/devices/system/cpu/cpu0/cache/index%u/size", i);
      snprintf(hbuf_coherency_line_size, 80, "/sys/devices/system/cpu/cpu0/cache/index%u/coherency_line_size", i);
      if (file_exists(hbuf_level)) {
        _print_ascii_file_h("cache level", hbuf_level, st);
        _print_ascii_file_h("cache type", hbuf_type, st);
        _print_ascii_file_h("cache size", hbuf_size, st);
        _print_ascii_file_h("cache coherency line size", hbuf_coherency_line_size, st);
      }
    }
  }

  // we miss the cpufreq entries on Power and s390x
#if defined(IA32) || defined(AMD64)
  _print_ascii_file_h("BIOS frequency limitation", "/sys/devices/system/cpu/cpu0/cpufreq/bios_limit", st);
  _print_ascii_file_h("Frequency switch latency (ns)", "/sys/devices/system/cpu/cpu0/cpufreq/cpuinfo_transition_latency", st);
  _print_ascii_file_h("Available cpu frequencies", "/sys/devices/system/cpu/cpu0/cpufreq/scaling_available_frequencies", st);
  // min and max should be in the Available range but still print them (not all info might be available for all kernels)
  if (ExtensiveErrorReports) {
    _print_ascii_file_h("Maximum cpu frequency", "/sys/devices/system/cpu/cpu0/cpufreq/cpuinfo_max_freq", st);
    _print_ascii_file_h("Minimum cpu frequency", "/sys/devices/system/cpu/cpu0/cpufreq/cpuinfo_min_freq", st);
    _print_ascii_file_h("Current cpu frequency", "/sys/devices/system/cpu/cpu0/cpufreq/scaling_cur_freq", st);
  }
  // governors are power schemes, see https://wiki.archlinux.org/index.php/CPU_frequency_scaling
  if (ExtensiveErrorReports) {
    _print_ascii_file_h("Available governors", "/sys/devices/system/cpu/cpu0/cpufreq/scaling_available_governors", st);
  }
  _print_ascii_file_h("Current governor", "/sys/devices/system/cpu/cpu0/cpufreq/scaling_governor", st);
  // Core performance boost, see https://www.kernel.org/doc/Documentation/cpu-freq/boost.txt
  // Raise operating frequency of some cores in a multi-core package if certain conditions apply, e.g.
  // whole chip is not fully utilized
  _print_ascii_file_h("Core performance/turbo boost", "/sys/devices/system/cpu/cpufreq/boost", st);
#endif
}

void os::pd_print_cpu_info(outputStream* st, char* buf, size_t buflen) {
  // Only print the model name if the platform provides this as a summary
  if (!print_model_name_and_flags(st, buf, buflen)) {
    _print_ascii_file_h("/proc/cpuinfo", "/proc/cpuinfo", st, false);
  }
  st->cr();
  print_sys_devices_cpu_info(st, buf, buflen);
}

#if defined(AMD64) || defined(IA32) || defined(X32)
const char* search_string = "model name";
#elif defined(M68K)
const char* search_string = "CPU";
#elif defined(PPC64)
const char* search_string = "cpu";
#elif defined(S390)
const char* search_string = "machine =";
#elif defined(SPARC)
const char* search_string = "cpu";
#else
const char* search_string = "Processor";
#endif

// Parses the cpuinfo file for string representing the model name.
void os::get_summary_cpu_info(char* cpuinfo, size_t length) {
  FILE* fp = fopen("/proc/cpuinfo", "r");
  if (fp != NULL) {
    while (!feof(fp)) {
      char buf[256];
      if (fgets(buf, sizeof(buf), fp)) {
        char* start = strstr(buf, search_string);
        if (start != NULL) {
          char *ptr = start + strlen(search_string);
          char *end = buf + strlen(buf);
          while (ptr != end) {
             // skip whitespace and colon for the rest of the name.
             if (*ptr != ' ' && *ptr != '\t' && *ptr != ':') {
               break;
             }
             ptr++;
          }
          if (ptr != end) {
            // reasonable string, get rid of newline and keep the rest
            char* nl = strchr(buf, '\n');
            if (nl != NULL) *nl = '\0';
            strncpy(cpuinfo, ptr, length);
            fclose(fp);
            return;
          }
        }
      }
    }
    fclose(fp);
  }
  // cpuinfo not found or parsing failed, just print generic string.  The entire
  // /proc/cpuinfo file will be printed later in the file (or enough of it for x86)
#if   defined(AARCH64)
  strncpy(cpuinfo, "AArch64", length);
#elif defined(AMD64)
  strncpy(cpuinfo, "x86_64", length);
#elif defined(ARM)  // Order wrt. AARCH64 is relevant!
  strncpy(cpuinfo, "ARM", length);
#elif defined(IA32)
  strncpy(cpuinfo, "x86_32", length);
#elif defined(IA64)
  strncpy(cpuinfo, "IA64", length);
#elif defined(PPC)
  strncpy(cpuinfo, "PPC64", length);
#elif defined(S390)
  strncpy(cpuinfo, "S390", length);
#elif defined(SPARC)
  strncpy(cpuinfo, "sparcv9", length);
#elif defined(ZERO_LIBARCH)
  strncpy(cpuinfo, ZERO_LIBARCH, length);
#else
  strncpy(cpuinfo, "unknown", length);
#endif
}

static char saved_jvm_path[MAXPATHLEN] = {0};

// Find the full path to the current module, libjvm.so
void os::jvm_path(char *buf, jint buflen) {
  // Error checking.
  if (buflen < MAXPATHLEN) {
    assert(false, "must use a large-enough buffer");
    buf[0] = '\0';
    return;
  }
  // Lazy resolve the path to current module.
  if (saved_jvm_path[0] != 0) {
    strcpy(buf, saved_jvm_path);
    return;
  }

  char dli_fname[MAXPATHLEN];
  dli_fname[0] = '\0';
  bool ret = dll_address_to_library_name(
                                         CAST_FROM_FN_PTR(address, os::jvm_path),
                                         dli_fname, sizeof(dli_fname), NULL);
  assert(ret, "cannot locate libjvm");
  char *rp = NULL;
  if (ret && dli_fname[0] != '\0') {
    rp = os::Posix::realpath(dli_fname, buf, buflen);
  }
  if (rp == NULL) {
    return;
  }

  if (Arguments::sun_java_launcher_is_altjvm()) {
    // Support for the java launcher's '-XXaltjvm=<path>' option. Typical
    // value for buf is "<JAVA_HOME>/jre/lib/<vmtype>/libjvm.so".
    // If "/jre/lib/" appears at the right place in the string, then
    // assume we are installed in a JDK and we're done. Otherwise, check
    // for a JAVA_HOME environment variable and fix up the path so it
    // looks like libjvm.so is installed there (append a fake suffix
    // hotspot/libjvm.so).
    const char *p = buf + strlen(buf) - 1;
    for (int count = 0; p > buf && count < 5; ++count) {
      for (--p; p > buf && *p != '/'; --p)
        /* empty */ ;
    }

    if (strncmp(p, "/jre/lib/", 9) != 0) {
      // Look for JAVA_HOME in the environment.
      char* java_home_var = ::getenv("JAVA_HOME");
      if (java_home_var != NULL && java_home_var[0] != 0) {
        char* jrelib_p;
        int len;

        // Check the current module name "libjvm.so".
        p = strrchr(buf, '/');
        if (p == NULL) {
          return;
        }
        assert(strstr(p, "/libjvm") == p, "invalid library name");

        rp = os::Posix::realpath(java_home_var, buf, buflen);
        if (rp == NULL) {
          return;
        }

        // determine if this is a legacy image or modules image
        // modules image doesn't have "jre" subdirectory
        len = strlen(buf);
        assert(len < buflen, "Ran out of buffer room");
        jrelib_p = buf + len;
        snprintf(jrelib_p, buflen-len, "/jre/lib");
        if (0 != access(buf, F_OK)) {
          snprintf(jrelib_p, buflen-len, "/lib");
        }

        if (0 == access(buf, F_OK)) {
          // Use current module name "libjvm.so"
          len = strlen(buf);
          snprintf(buf + len, buflen-len, "/hotspot/libjvm.so");
        } else {
          // Go back to path of .so
          rp = os::Posix::realpath(dli_fname, buf, buflen);
          if (rp == NULL) {
            return;
          }
        }
      }
    }
  }

  strncpy(saved_jvm_path, buf, MAXPATHLEN);
  saved_jvm_path[MAXPATHLEN - 1] = '\0';
}

void os::print_jni_name_prefix_on(outputStream* st, int args_size) {
  // no prefix required, not even "_"
}

void os::print_jni_name_suffix_on(outputStream* st, int args_size) {
  // no suffix required
}

////////////////////////////////////////////////////////////////////////////////
// Virtual Memory

int os::vm_page_size() {
  // Seems redundant as all get out
  assert(os::Linux::page_size() != -1, "must call os::init");
  return os::Linux::page_size();
}

// Solaris allocates memory by pages.
int os::vm_allocation_granularity() {
  assert(os::Linux::page_size() != -1, "must call os::init");
  return os::Linux::page_size();
}

// Rationale behind this function:
//  current (Mon Apr 25 20:12:18 MSD 2005) oprofile drops samples without executable
//  mapping for address (see lookup_dcookie() in the kernel module), thus we cannot get
//  samples for JITted code. Here we create private executable mapping over the code cache
//  and then we can use standard (well, almost, as mapping can change) way to provide
//  info for the reporting script by storing timestamp and location of symbol
void linux_wrap_code(char* base, size_t size) {
  static volatile jint cnt = 0;

  if (!UseOprofile) {
    return;
  }

  char buf[PATH_MAX+1];
  int num = Atomic::add(&cnt, 1);

  snprintf(buf, sizeof(buf), "%s/hs-vm-%d-%d",
           os::get_temp_directory(), os::current_process_id(), num);
  unlink(buf);

  int fd = ::open(buf, O_CREAT | O_RDWR, S_IRWXU);

  if (fd != -1) {
    off_t rv = ::lseek(fd, size-2, SEEK_SET);
    if (rv != (off_t)-1) {
      if (::write(fd, "", 1) == 1) {
        mmap(base, size,
             PROT_READ|PROT_WRITE|PROT_EXEC,
             MAP_PRIVATE|MAP_FIXED|MAP_NORESERVE, fd, 0);
      }
    }
    ::close(fd);
    unlink(buf);
  }
}

static bool recoverable_mmap_error(int err) {
  // See if the error is one we can let the caller handle. This
  // list of errno values comes from JBS-6843484. I can't find a
  // Linux man page that documents this specific set of errno
  // values so while this list currently matches Solaris, it may
  // change as we gain experience with this failure mode.
  switch (err) {
  case EBADF:
  case EINVAL:
  case ENOTSUP:
    // let the caller deal with these errors
    return true;

  default:
    // Any remaining errors on this OS can cause our reserved mapping
    // to be lost. That can cause confusion where different data
    // structures think they have the same memory mapped. The worst
    // scenario is if both the VM and a library think they have the
    // same memory mapped.
    return false;
  }
}

static void warn_fail_commit_memory(char* addr, size_t size, bool exec,
                                    int err) {
  warning("INFO: os::commit_memory(" PTR_FORMAT ", " SIZE_FORMAT
          ", %d) failed; error='%s' (errno=%d)", p2i(addr), size, exec,
          os::strerror(err), err);
}

static void warn_fail_commit_memory(char* addr, size_t size,
                                    size_t alignment_hint, bool exec,
                                    int err) {
  warning("INFO: os::commit_memory(" PTR_FORMAT ", " SIZE_FORMAT
          ", " SIZE_FORMAT ", %d) failed; error='%s' (errno=%d)", p2i(addr), size,
          alignment_hint, exec, os::strerror(err), err);
}

// NOTE: Linux kernel does not really reserve the pages for us.
//       All it does is to check if there are enough free pages
//       left at the time of mmap(). This could be a potential
//       problem.
int os::Linux::commit_memory_impl(char* addr, size_t size, bool exec) {
  int prot = exec ? PROT_READ|PROT_WRITE|PROT_EXEC : PROT_READ|PROT_WRITE;
  uintptr_t res = (uintptr_t) ::mmap(addr, size, prot,
                                     MAP_PRIVATE|MAP_FIXED|MAP_ANONYMOUS, -1, 0);
  if (res != (uintptr_t) MAP_FAILED) {
    if (UseNUMAInterleaving) {
      numa_make_global(addr, size);
    }
    return 0;
  }

  int err = errno;  // save errno from mmap() call above

  if (!recoverable_mmap_error(err)) {
    warn_fail_commit_memory(addr, size, exec, err);
    vm_exit_out_of_memory(size, OOM_MMAP_ERROR, "committing reserved memory.");
  }

  return err;
}

bool os::pd_commit_memory(char* addr, size_t size, bool exec) {
  return os::Linux::commit_memory_impl(addr, size, exec) == 0;
}

void os::pd_commit_memory_or_exit(char* addr, size_t size, bool exec,
                                  const char* mesg) {
  assert(mesg != NULL, "mesg must be specified");
  int err = os::Linux::commit_memory_impl(addr, size, exec);
  if (err != 0) {
    // the caller wants all commit errors to exit with the specified mesg:
    warn_fail_commit_memory(addr, size, exec, err);
    vm_exit_out_of_memory(size, OOM_MMAP_ERROR, "%s", mesg);
  }
}

// Define MAP_HUGETLB here so we can build HotSpot on old systems.
#ifndef MAP_HUGETLB
  #define MAP_HUGETLB 0x40000
#endif

// If mmap flags are set with MAP_HUGETLB and the system supports multiple
// huge page sizes, flag bits [26:31] can be used to encode the log2 of the
// desired huge page size. Otherwise, the system's default huge page size will be used.
// See mmap(2) man page for more info (since Linux 3.8).
// https://lwn.net/Articles/533499/
#ifndef MAP_HUGE_SHIFT
  #define MAP_HUGE_SHIFT 26
#endif

// Define MADV_HUGEPAGE here so we can build HotSpot on old systems.
#ifndef MADV_HUGEPAGE
  #define MADV_HUGEPAGE 14
#endif

int os::Linux::commit_memory_impl(char* addr, size_t size,
                                  size_t alignment_hint, bool exec) {
  int err = os::Linux::commit_memory_impl(addr, size, exec);
  if (err == 0) {
    realign_memory(addr, size, alignment_hint);
  }
  return err;
}

bool os::pd_commit_memory(char* addr, size_t size, size_t alignment_hint,
                          bool exec) {
  return os::Linux::commit_memory_impl(addr, size, alignment_hint, exec) == 0;
}

void os::pd_commit_memory_or_exit(char* addr, size_t size,
                                  size_t alignment_hint, bool exec,
                                  const char* mesg) {
  assert(mesg != NULL, "mesg must be specified");
  int err = os::Linux::commit_memory_impl(addr, size, alignment_hint, exec);
  if (err != 0) {
    // the caller wants all commit errors to exit with the specified mesg:
    warn_fail_commit_memory(addr, size, alignment_hint, exec, err);
    vm_exit_out_of_memory(size, OOM_MMAP_ERROR, "%s", mesg);
  }
}

void os::pd_realign_memory(char *addr, size_t bytes, size_t alignment_hint) {
  if (UseTransparentHugePages && alignment_hint > (size_t)vm_page_size()) {
    // We don't check the return value: madvise(MADV_HUGEPAGE) may not
    // be supported or the memory may already be backed by huge pages.
    ::madvise(addr, bytes, MADV_HUGEPAGE);
  }
}

void os::pd_free_memory(char *addr, size_t bytes, size_t alignment_hint) {
  // This method works by doing an mmap over an existing mmaping and effectively discarding
  // the existing pages. However it won't work for SHM-based large pages that cannot be
  // uncommitted at all. We don't do anything in this case to avoid creating a segment with
  // small pages on top of the SHM segment. This method always works for small pages, so we
  // allow that in any case.
  if (alignment_hint <= (size_t)os::vm_page_size() || can_commit_large_page_memory()) {
    commit_memory(addr, bytes, alignment_hint, !ExecMem);
  }
}

void os::numa_make_global(char *addr, size_t bytes) {
  Linux::numa_interleave_memory(addr, bytes);
}

// Define for numa_set_bind_policy(int). Setting the argument to 0 will set the
// bind policy to MPOL_PREFERRED for the current thread.
#define USE_MPOL_PREFERRED 0

void os::numa_make_local(char *addr, size_t bytes, int lgrp_hint) {
  // To make NUMA and large pages more robust when both enabled, we need to ease
  // the requirements on where the memory should be allocated. MPOL_BIND is the
  // default policy and it will force memory to be allocated on the specified
  // node. Changing this to MPOL_PREFERRED will prefer to allocate the memory on
  // the specified node, but will not force it. Using this policy will prevent
  // getting SIGBUS when trying to allocate large pages on NUMA nodes with no
  // free large pages.
  Linux::numa_set_bind_policy(USE_MPOL_PREFERRED);
  Linux::numa_tonode_memory(addr, bytes, lgrp_hint);
}

bool os::numa_topology_changed() { return false; }

size_t os::numa_get_groups_num() {
  // Return just the number of nodes in which it's possible to allocate memory
  // (in numa terminology, configured nodes).
  return Linux::numa_num_configured_nodes();
}

int os::numa_get_group_id() {
  int cpu_id = Linux::sched_getcpu();
  if (cpu_id != -1) {
    int lgrp_id = Linux::get_node_by_cpu(cpu_id);
    if (lgrp_id != -1) {
      return lgrp_id;
    }
  }
  return 0;
}

int os::numa_get_group_id_for_address(const void* address) {
  void** pages = const_cast<void**>(&address);
  int id = -1;

  if (os::Linux::numa_move_pages(0, 1, pages, NULL, &id, 0) == -1) {
    return -1;
  }
  if (id < 0) {
    return -1;
  }
  return id;
}

int os::Linux::get_existing_num_nodes() {
  int node;
  int highest_node_number = Linux::numa_max_node();
  int num_nodes = 0;

  // Get the total number of nodes in the system including nodes without memory.
  for (node = 0; node <= highest_node_number; node++) {
    if (is_node_in_existing_nodes(node)) {
      num_nodes++;
    }
  }
  return num_nodes;
}

size_t os::numa_get_leaf_groups(int *ids, size_t size) {
  int highest_node_number = Linux::numa_max_node();
  size_t i = 0;

  // Map all node ids in which it is possible to allocate memory. Also nodes are
  // not always consecutively available, i.e. available from 0 to the highest
  // node number. If the nodes have been bound explicitly using numactl membind,
  // then allocate memory from those nodes only.
  for (int node = 0; node <= highest_node_number; node++) {
    if (Linux::is_node_in_bound_nodes((unsigned int)node)) {
      ids[i++] = node;
    }
  }
  return i;
}

bool os::get_page_info(char *start, page_info* info) {
  return false;
}

char *os::scan_pages(char *start, char* end, page_info* page_expected,
                     page_info* page_found) {
  return end;
}


int os::Linux::sched_getcpu_syscall(void) {
  unsigned int cpu = 0;
  int retval = -1;

#if defined(IA32)
  #ifndef SYS_getcpu
    #define SYS_getcpu 318
  #endif
  retval = syscall(SYS_getcpu, &cpu, NULL, NULL);
#elif defined(AMD64)
// Unfortunately we have to bring all these macros here from vsyscall.h
// to be able to compile on old linuxes.
  #define __NR_vgetcpu 2
  #define VSYSCALL_START (-10UL << 20)
  #define VSYSCALL_SIZE 1024
  #define VSYSCALL_ADDR(vsyscall_nr) (VSYSCALL_START+VSYSCALL_SIZE*(vsyscall_nr))
  typedef long (*vgetcpu_t)(unsigned int *cpu, unsigned int *node, unsigned long *tcache);
  vgetcpu_t vgetcpu = (vgetcpu_t)VSYSCALL_ADDR(__NR_vgetcpu);
  retval = vgetcpu(&cpu, NULL, NULL);
#endif

  return (retval == -1) ? retval : cpu;
}

void os::Linux::sched_getcpu_init() {
  // sched_getcpu() should be in libc.
  set_sched_getcpu(CAST_TO_FN_PTR(sched_getcpu_func_t,
                                  dlsym(RTLD_DEFAULT, "sched_getcpu")));

  // If it's not, try a direct syscall.
  if (sched_getcpu() == -1) {
    set_sched_getcpu(CAST_TO_FN_PTR(sched_getcpu_func_t,
                                    (void*)&sched_getcpu_syscall));
  }

  if (sched_getcpu() == -1) {
    vm_exit_during_initialization("getcpu(2) system call not supported by kernel");
  }
}

// Something to do with the numa-aware allocator needs these symbols
extern "C" JNIEXPORT void numa_warn(int number, char *where, ...) { }
extern "C" JNIEXPORT void numa_error(char *where) { }

// Handle request to load libnuma symbol version 1.1 (API v1). If it fails
// load symbol from base version instead.
void* os::Linux::libnuma_dlsym(void* handle, const char *name) {
  void *f = dlvsym(handle, name, "libnuma_1.1");
  if (f == NULL) {
    f = dlsym(handle, name);
  }
  return f;
}

// Handle request to load libnuma symbol version 1.2 (API v2) only.
// Return NULL if the symbol is not defined in this particular version.
void* os::Linux::libnuma_v2_dlsym(void* handle, const char* name) {
  return dlvsym(handle, name, "libnuma_1.2");
}

// Check numa dependent syscalls
static bool numa_syscall_check() {
  // NUMA APIs depend on several syscalls. E.g., get_mempolicy is required for numa_get_membind and
  // numa_get_interleave_mask. But these dependent syscalls can be unsupported for various reasons.
  // Especially in dockers, get_mempolicy is not allowed with the default configuration. So it's necessary
  // to check whether the syscalls are available. Currently, only get_mempolicy is checked since checking
  // others like mbind would cause unexpected side effects.
#ifdef SYS_get_mempolicy
  int dummy = 0;
  if (syscall(SYS_get_mempolicy, &dummy, NULL, 0, (void*)&dummy, 3) == -1) {
    return false;
  }
#endif

  return true;
}

bool os::Linux::libnuma_init() {
  // Requires sched_getcpu() and numa dependent syscalls support
  if ((sched_getcpu() != -1) && numa_syscall_check()) {
    void *handle = dlopen("libnuma.so.1", RTLD_LAZY);
    if (handle != NULL) {
      set_numa_node_to_cpus(CAST_TO_FN_PTR(numa_node_to_cpus_func_t,
                                           libnuma_dlsym(handle, "numa_node_to_cpus")));
      set_numa_node_to_cpus_v2(CAST_TO_FN_PTR(numa_node_to_cpus_v2_func_t,
                                              libnuma_v2_dlsym(handle, "numa_node_to_cpus")));
      set_numa_max_node(CAST_TO_FN_PTR(numa_max_node_func_t,
                                       libnuma_dlsym(handle, "numa_max_node")));
      set_numa_num_configured_nodes(CAST_TO_FN_PTR(numa_num_configured_nodes_func_t,
                                                   libnuma_dlsym(handle, "numa_num_configured_nodes")));
      set_numa_available(CAST_TO_FN_PTR(numa_available_func_t,
                                        libnuma_dlsym(handle, "numa_available")));
      set_numa_tonode_memory(CAST_TO_FN_PTR(numa_tonode_memory_func_t,
                                            libnuma_dlsym(handle, "numa_tonode_memory")));
      set_numa_interleave_memory(CAST_TO_FN_PTR(numa_interleave_memory_func_t,
                                                libnuma_dlsym(handle, "numa_interleave_memory")));
      set_numa_interleave_memory_v2(CAST_TO_FN_PTR(numa_interleave_memory_v2_func_t,
                                                libnuma_v2_dlsym(handle, "numa_interleave_memory")));
      set_numa_set_bind_policy(CAST_TO_FN_PTR(numa_set_bind_policy_func_t,
                                              libnuma_dlsym(handle, "numa_set_bind_policy")));
      set_numa_bitmask_isbitset(CAST_TO_FN_PTR(numa_bitmask_isbitset_func_t,
                                               libnuma_dlsym(handle, "numa_bitmask_isbitset")));
      set_numa_distance(CAST_TO_FN_PTR(numa_distance_func_t,
                                       libnuma_dlsym(handle, "numa_distance")));
      set_numa_get_membind(CAST_TO_FN_PTR(numa_get_membind_func_t,
                                          libnuma_v2_dlsym(handle, "numa_get_membind")));
      set_numa_get_interleave_mask(CAST_TO_FN_PTR(numa_get_interleave_mask_func_t,
                                                  libnuma_v2_dlsym(handle, "numa_get_interleave_mask")));
      set_numa_move_pages(CAST_TO_FN_PTR(numa_move_pages_func_t,
                                         libnuma_dlsym(handle, "numa_move_pages")));
      set_numa_set_preferred(CAST_TO_FN_PTR(numa_set_preferred_func_t,
                                            libnuma_dlsym(handle, "numa_set_preferred")));

      if (numa_available() != -1) {
        set_numa_all_nodes((unsigned long*)libnuma_dlsym(handle, "numa_all_nodes"));
        set_numa_all_nodes_ptr((struct bitmask **)libnuma_dlsym(handle, "numa_all_nodes_ptr"));
        set_numa_nodes_ptr((struct bitmask **)libnuma_dlsym(handle, "numa_nodes_ptr"));
        set_numa_interleave_bitmask(_numa_get_interleave_mask());
        set_numa_membind_bitmask(_numa_get_membind());
        // Create an index -> node mapping, since nodes are not always consecutive
        _nindex_to_node = new (ResourceObj::C_HEAP, mtInternal) GrowableArray<int>(0, mtInternal);
        rebuild_nindex_to_node_map();
        // Create a cpu -> node mapping
        _cpu_to_node = new (ResourceObj::C_HEAP, mtInternal) GrowableArray<int>(0, mtInternal);
        rebuild_cpu_to_node_map();
        return true;
      }
    }
  }
  return false;
}

size_t os::Linux::default_guard_size(os::ThreadType thr_type) {
  // Creating guard page is very expensive. Java thread has HotSpot
  // guard pages, only enable glibc guard page for non-Java threads.
  // (Remember: compiler thread is a Java thread, too!)
  return ((thr_type == java_thread || thr_type == compiler_thread) ? 0 : page_size());
}

void os::Linux::rebuild_nindex_to_node_map() {
  int highest_node_number = Linux::numa_max_node();

  nindex_to_node()->clear();
  for (int node = 0; node <= highest_node_number; node++) {
    if (Linux::is_node_in_existing_nodes(node)) {
      nindex_to_node()->append(node);
    }
  }
}

// rebuild_cpu_to_node_map() constructs a table mapping cpud id to node id.
// The table is later used in get_node_by_cpu().
void os::Linux::rebuild_cpu_to_node_map() {
  const size_t NCPUS = 32768; // Since the buffer size computation is very obscure
                              // in libnuma (possible values are starting from 16,
                              // and continuing up with every other power of 2, but less
                              // than the maximum number of CPUs supported by kernel), and
                              // is a subject to change (in libnuma version 2 the requirements
                              // are more reasonable) we'll just hardcode the number they use
                              // in the library.
  const size_t BitsPerCLong = sizeof(long) * CHAR_BIT;

  size_t cpu_num = processor_count();
  size_t cpu_map_size = NCPUS / BitsPerCLong;
  size_t cpu_map_valid_size =
    MIN2((cpu_num + BitsPerCLong - 1) / BitsPerCLong, cpu_map_size);

  cpu_to_node()->clear();
  cpu_to_node()->at_grow(cpu_num - 1);

  size_t node_num = get_existing_num_nodes();

  int distance = 0;
  int closest_distance = INT_MAX;
  int closest_node = 0;
  unsigned long *cpu_map = NEW_C_HEAP_ARRAY(unsigned long, cpu_map_size, mtInternal);
  for (size_t i = 0; i < node_num; i++) {
    // Check if node is configured (not a memory-less node). If it is not, find
    // the closest configured node. Check also if node is bound, i.e. it's allowed
    // to allocate memory from the node. If it's not allowed, map cpus in that node
    // to the closest node from which memory allocation is allowed.
    if (!is_node_in_configured_nodes(nindex_to_node()->at(i)) ||
        !is_node_in_bound_nodes(nindex_to_node()->at(i))) {
      closest_distance = INT_MAX;
      // Check distance from all remaining nodes in the system. Ignore distance
      // from itself, from another non-configured node, and from another non-bound
      // node.
      for (size_t m = 0; m < node_num; m++) {
        if (m != i &&
            is_node_in_configured_nodes(nindex_to_node()->at(m)) &&
            is_node_in_bound_nodes(nindex_to_node()->at(m))) {
          distance = numa_distance(nindex_to_node()->at(i), nindex_to_node()->at(m));
          // If a closest node is found, update. There is always at least one
          // configured and bound node in the system so there is always at least
          // one node close.
          if (distance != 0 && distance < closest_distance) {
            closest_distance = distance;
            closest_node = nindex_to_node()->at(m);
          }
        }
      }
     } else {
       // Current node is already a configured node.
       closest_node = nindex_to_node()->at(i);
     }

    // Get cpus from the original node and map them to the closest node. If node
    // is a configured node (not a memory-less node), then original node and
    // closest node are the same.
    if (numa_node_to_cpus(nindex_to_node()->at(i), cpu_map, cpu_map_size * sizeof(unsigned long)) != -1) {
      for (size_t j = 0; j < cpu_map_valid_size; j++) {
        if (cpu_map[j] != 0) {
          for (size_t k = 0; k < BitsPerCLong; k++) {
            if (cpu_map[j] & (1UL << k)) {
              int cpu_index = j * BitsPerCLong + k;

#ifndef PRODUCT
              if (UseDebuggerErgo1 && cpu_index >= (int)cpu_num) {
                // Some debuggers limit the processor count without
                // intercepting the NUMA APIs. Just fake the values.
                cpu_index = 0;
              }
#endif

              cpu_to_node()->at_put(cpu_index, closest_node);
            }
          }
        }
      }
    }
  }
  FREE_C_HEAP_ARRAY(unsigned long, cpu_map);
}

int os::Linux::numa_node_to_cpus(int node, unsigned long *buffer, int bufferlen) {
  // use the latest version of numa_node_to_cpus if available
  if (_numa_node_to_cpus_v2 != NULL) {

    // libnuma bitmask struct
    struct bitmask {
      unsigned long size; /* number of bits in the map */
      unsigned long *maskp;
    };

    struct bitmask mask;
    mask.maskp = (unsigned long *)buffer;
    mask.size = bufferlen * 8;
    return _numa_node_to_cpus_v2(node, &mask);
  } else if (_numa_node_to_cpus != NULL) {
    return _numa_node_to_cpus(node, buffer, bufferlen);
  }
  return -1;
}

int os::Linux::get_node_by_cpu(int cpu_id) {
  if (cpu_to_node() != NULL && cpu_id >= 0 && cpu_id < cpu_to_node()->length()) {
    return cpu_to_node()->at(cpu_id);
  }
  return -1;
}

GrowableArray<int>* os::Linux::_cpu_to_node;
GrowableArray<int>* os::Linux::_nindex_to_node;
os::Linux::sched_getcpu_func_t os::Linux::_sched_getcpu;
os::Linux::numa_node_to_cpus_func_t os::Linux::_numa_node_to_cpus;
os::Linux::numa_node_to_cpus_v2_func_t os::Linux::_numa_node_to_cpus_v2;
os::Linux::numa_max_node_func_t os::Linux::_numa_max_node;
os::Linux::numa_num_configured_nodes_func_t os::Linux::_numa_num_configured_nodes;
os::Linux::numa_available_func_t os::Linux::_numa_available;
os::Linux::numa_tonode_memory_func_t os::Linux::_numa_tonode_memory;
os::Linux::numa_interleave_memory_func_t os::Linux::_numa_interleave_memory;
os::Linux::numa_interleave_memory_v2_func_t os::Linux::_numa_interleave_memory_v2;
os::Linux::numa_set_bind_policy_func_t os::Linux::_numa_set_bind_policy;
os::Linux::numa_bitmask_isbitset_func_t os::Linux::_numa_bitmask_isbitset;
os::Linux::numa_distance_func_t os::Linux::_numa_distance;
os::Linux::numa_get_membind_func_t os::Linux::_numa_get_membind;
os::Linux::numa_get_interleave_mask_func_t os::Linux::_numa_get_interleave_mask;
os::Linux::numa_move_pages_func_t os::Linux::_numa_move_pages;
os::Linux::numa_set_preferred_func_t os::Linux::_numa_set_preferred;
os::Linux::NumaAllocationPolicy os::Linux::_current_numa_policy;
unsigned long* os::Linux::_numa_all_nodes;
struct bitmask* os::Linux::_numa_all_nodes_ptr;
struct bitmask* os::Linux::_numa_nodes_ptr;
struct bitmask* os::Linux::_numa_interleave_bitmask;
struct bitmask* os::Linux::_numa_membind_bitmask;

bool os::pd_uncommit_memory(char* addr, size_t size, bool exec) {
  uintptr_t res = (uintptr_t) ::mmap(addr, size, PROT_NONE,
                                     MAP_PRIVATE|MAP_FIXED|MAP_NORESERVE|MAP_ANONYMOUS, -1, 0);
  return res  != (uintptr_t) MAP_FAILED;
}

static address get_stack_commited_bottom(address bottom, size_t size) {
  address nbot = bottom;
  address ntop = bottom + size;

  size_t page_sz = os::vm_page_size();
  unsigned pages = size / page_sz;

  unsigned char vec[1];
  unsigned imin = 1, imax = pages + 1, imid;
  int mincore_return_value = 0;

  assert(imin <= imax, "Unexpected page size");

  while (imin < imax) {
    imid = (imax + imin) / 2;
    nbot = ntop - (imid * page_sz);

    // Use a trick with mincore to check whether the page is mapped or not.
    // mincore sets vec to 1 if page resides in memory and to 0 if page
    // is swapped output but if page we are asking for is unmapped
    // it returns -1,ENOMEM
    mincore_return_value = mincore(nbot, page_sz, vec);

    if (mincore_return_value == -1) {
      // Page is not mapped go up
      // to find first mapped page
      if (errno != EAGAIN) {
        assert(errno == ENOMEM, "Unexpected mincore errno");
        imax = imid;
      }
    } else {
      // Page is mapped go down
      // to find first not mapped page
      imin = imid + 1;
    }
  }

  nbot = nbot + page_sz;

  // Adjust stack bottom one page up if last checked page is not mapped
  if (mincore_return_value == -1) {
    nbot = nbot + page_sz;
  }

  return nbot;
}

bool os::committed_in_range(address start, size_t size, address& committed_start, size_t& committed_size) {
  int mincore_return_value;
  const size_t stripe = 1024;  // query this many pages each time
  unsigned char vec[stripe + 1];
  // set a guard
  vec[stripe] = 'X';

  const size_t page_sz = os::vm_page_size();
  size_t pages = size / page_sz;

  assert(is_aligned(start, page_sz), "Start address must be page aligned");
  assert(is_aligned(size, page_sz), "Size must be page aligned");

  committed_start = NULL;

  int loops = (pages + stripe - 1) / stripe;
  int committed_pages = 0;
  address loop_base = start;
  bool found_range = false;

  for (int index = 0; index < loops && !found_range; index ++) {
    assert(pages > 0, "Nothing to do");
    int pages_to_query = (pages >= stripe) ? stripe : pages;
    pages -= pages_to_query;

    // Get stable read
    while ((mincore_return_value = mincore(loop_base, pages_to_query * page_sz, vec)) == -1 && errno == EAGAIN);

    // During shutdown, some memory goes away without properly notifying NMT,
    // E.g. ConcurrentGCThread/WatcherThread can exit without deleting thread object.
    // Bailout and return as not committed for now.
    if (mincore_return_value == -1 && errno == ENOMEM) {
      return false;
    }

    assert(vec[stripe] == 'X', "overflow guard");
    assert(mincore_return_value == 0, "Range must be valid");
    // Process this stripe
    for (int vecIdx = 0; vecIdx < pages_to_query; vecIdx ++) {
      if ((vec[vecIdx] & 0x01) == 0) { // not committed
        // End of current contiguous region
        if (committed_start != NULL) {
          found_range = true;
          break;
        }
      } else { // committed
        // Start of region
        if (committed_start == NULL) {
          committed_start = loop_base + page_sz * vecIdx;
        }
        committed_pages ++;
      }
    }

    loop_base += pages_to_query * page_sz;
  }

  if (committed_start != NULL) {
    assert(committed_pages > 0, "Must have committed region");
    assert(committed_pages <= int(size / page_sz), "Can not commit more than it has");
    assert(committed_start >= start && committed_start < start + size, "Out of range");
    committed_size = page_sz * committed_pages;
    return true;
  } else {
    assert(committed_pages == 0, "Should not have committed region");
    return false;
  }
}


// Linux uses a growable mapping for the stack, and if the mapping for
// the stack guard pages is not removed when we detach a thread the
// stack cannot grow beyond the pages where the stack guard was
// mapped.  If at some point later in the process the stack expands to
// that point, the Linux kernel cannot expand the stack any further
// because the guard pages are in the way, and a segfault occurs.
//
// However, it's essential not to split the stack region by unmapping
// a region (leaving a hole) that's already part of the stack mapping,
// so if the stack mapping has already grown beyond the guard pages at
// the time we create them, we have to truncate the stack mapping.
// So, we need to know the extent of the stack mapping when
// create_stack_guard_pages() is called.

// We only need this for stacks that are growable: at the time of
// writing thread stacks don't use growable mappings (i.e. those
// creeated with MAP_GROWSDOWN), and aren't marked "[stack]", so this
// only applies to the main thread.

// If the (growable) stack mapping already extends beyond the point
// where we're going to put our guard pages, truncate the mapping at
// that point by munmap()ping it.  This ensures that when we later
// munmap() the guard pages we don't leave a hole in the stack
// mapping. This only affects the main/primordial thread

bool os::pd_create_stack_guard_pages(char* addr, size_t size) {
  if (os::is_primordial_thread()) {
    // As we manually grow stack up to bottom inside create_attached_thread(),
    // it's likely that os::Linux::initial_thread_stack_bottom is mapped and
    // we don't need to do anything special.
    // Check it first, before calling heavy function.
    uintptr_t stack_extent = (uintptr_t) os::Linux::initial_thread_stack_bottom();
    unsigned char vec[1];

    if (mincore((address)stack_extent, os::vm_page_size(), vec) == -1) {
      // Fallback to slow path on all errors, including EAGAIN
      stack_extent = (uintptr_t) get_stack_commited_bottom(
                                                           os::Linux::initial_thread_stack_bottom(),
                                                           (size_t)addr - stack_extent);
    }

    if (stack_extent < (uintptr_t)addr) {
      ::munmap((void*)stack_extent, (uintptr_t)(addr - stack_extent));
    }
  }

  return os::commit_memory(addr, size, !ExecMem);
}

// If this is a growable mapping, remove the guard pages entirely by
// munmap()ping them.  If not, just call uncommit_memory(). This only
// affects the main/primordial thread, but guard against future OS changes.
// It's safe to always unmap guard pages for primordial thread because we
// always place it right after end of the mapped region.

bool os::remove_stack_guard_pages(char* addr, size_t size) {
  uintptr_t stack_extent, stack_base;

  if (os::is_primordial_thread()) {
    return ::munmap(addr, size) == 0;
  }

  return os::uncommit_memory(addr, size);
}

// 'requested_addr' is only treated as a hint, the return value may or
// may not start from the requested address. Unlike Linux mmap(), this
// function returns NULL to indicate failure.
static char* anon_mmap(char* requested_addr, size_t bytes) {
  // MAP_FIXED is intentionally left out, to leave existing mappings intact.
  const int flags = MAP_PRIVATE | MAP_NORESERVE | MAP_ANONYMOUS;

  // Map reserved/uncommitted pages PROT_NONE so we fail early if we
  // touch an uncommitted page. Otherwise, the read/write might
  // succeed if we have enough swap space to back the physical page.
  char* addr = (char*)::mmap(requested_addr, bytes, PROT_NONE, flags, -1, 0);

  return addr == MAP_FAILED ? NULL : addr;
}

// Allocate (using mmap, NO_RESERVE, with small pages) at either a given request address
//   (req_addr != NULL) or with a given alignment.
//  - bytes shall be a multiple of alignment.
//  - req_addr can be NULL. If not NULL, it must be a multiple of alignment.
//  - alignment sets the alignment at which memory shall be allocated.
//     It must be a multiple of allocation granularity.
// Returns address of memory or NULL. If req_addr was not NULL, will only return
//  req_addr or NULL.
static char* anon_mmap_aligned(char* req_addr, size_t bytes, size_t alignment) {
  size_t extra_size = bytes;
  if (req_addr == NULL && alignment > 0) {
    extra_size += alignment;
  }

  char* start = anon_mmap(req_addr, extra_size);
  if (start != NULL) {
    if (req_addr != NULL) {
      if (start != req_addr) {
        ::munmap(start, extra_size);
        start = NULL;
      }
    } else {
      char* const start_aligned = align_up(start, alignment);
      char* const end_aligned = start_aligned + bytes;
      char* const end = start + extra_size;
      if (start_aligned > start) {
        ::munmap(start, start_aligned - start);
      }
      if (end_aligned < end) {
        ::munmap(end_aligned, end - end_aligned);
      }
      start = start_aligned;
    }
  }
  return start;
}

static int anon_munmap(char * addr, size_t size) {
  return ::munmap(addr, size) == 0;
}

char* os::pd_reserve_memory(size_t bytes, bool exec) {
  return anon_mmap(NULL, bytes);
}

bool os::pd_release_memory(char* addr, size_t size) {
  return anon_munmap(addr, size);
}

#ifdef CAN_SHOW_REGISTERS_ON_ASSERT
extern char* g_assert_poison; // assertion poison page address
#endif

static bool linux_mprotect(char* addr, size_t size, int prot) {
  // Linux wants the mprotect address argument to be page aligned.
  char* bottom = (char*)align_down((intptr_t)addr, os::Linux::page_size());

  // According to SUSv3, mprotect() should only be used with mappings
  // established by mmap(), and mmap() always maps whole pages. Unaligned
  // 'addr' likely indicates problem in the VM (e.g. trying to change
  // protection of malloc'ed or statically allocated memory). Check the
  // caller if you hit this assert.
  assert(addr == bottom, "sanity check");

  size = align_up(pointer_delta(addr, bottom, 1) + size, os::Linux::page_size());
  // Don't log anything if we're executing in the poison page signal handling
  // context. It can lead to reentrant use of other parts of the VM code.
#ifdef CAN_SHOW_REGISTERS_ON_ASSERT
  if (addr != g_assert_poison)
#endif
  Events::log(NULL, "Protecting memory [" INTPTR_FORMAT "," INTPTR_FORMAT "] with protection modes %x", p2i(bottom), p2i(bottom+size), prot);
  return ::mprotect(bottom, size, prot) == 0;
}

// Set protections specified
bool os::protect_memory(char* addr, size_t bytes, ProtType prot,
                        bool is_committed) {
  unsigned int p = 0;
  switch (prot) {
  case MEM_PROT_NONE: p = PROT_NONE; break;
  case MEM_PROT_READ: p = PROT_READ; break;
  case MEM_PROT_RW:   p = PROT_READ|PROT_WRITE; break;
  case MEM_PROT_RWX:  p = PROT_READ|PROT_WRITE|PROT_EXEC; break;
  default:
    ShouldNotReachHere();
  }
  // is_committed is unused.
  return linux_mprotect(addr, bytes, p);
}

bool os::guard_memory(char* addr, size_t size) {
  return linux_mprotect(addr, size, PROT_NONE);
}

bool os::unguard_memory(char* addr, size_t size) {
  return linux_mprotect(addr, size, PROT_READ|PROT_WRITE);
}

bool os::Linux::transparent_huge_pages_sanity_check(bool warn,
                                                    size_t page_size) {
  bool result = false;
  void *p = mmap(NULL, page_size * 2, PROT_READ|PROT_WRITE,
                 MAP_ANONYMOUS|MAP_PRIVATE,
                 -1, 0);
  if (p != MAP_FAILED) {
    void *aligned_p = align_up(p, page_size);

    result = madvise(aligned_p, page_size, MADV_HUGEPAGE) == 0;

    munmap(p, page_size * 2);
  }

  if (warn && !result) {
    warning("TransparentHugePages is not supported by the operating system.");
  }

  return result;
}

int os::Linux::hugetlbfs_page_size_flag(size_t page_size) {
  if (page_size != default_large_page_size()) {
    return (exact_log2(page_size) << MAP_HUGE_SHIFT);
  }
  return 0;
}

bool os::Linux::hugetlbfs_sanity_check(bool warn, size_t page_size) {
  // Include the page size flag to ensure we sanity check the correct page size.
  int flags = MAP_ANONYMOUS | MAP_PRIVATE | MAP_HUGETLB | hugetlbfs_page_size_flag(page_size);
  void *p = mmap(NULL, page_size, PROT_READ|PROT_WRITE, flags, -1, 0);

  if (p != MAP_FAILED) {
    // Mapping succeeded, sanity check passed.
    munmap(p, page_size);
    return true;
  } else {
      log_info(pagesize)("Large page size (" SIZE_FORMAT "%s) failed sanity check, "
                         "checking if smaller large page sizes are usable",
                         byte_size_in_exact_unit(page_size),
                         exact_unit_for_byte_size(page_size));
      for (size_t page_size_ = _page_sizes.next_smaller(page_size);
          page_size_ != (size_t)os::vm_page_size();
          page_size_ = _page_sizes.next_smaller(page_size_)) {
        flags = MAP_ANONYMOUS | MAP_PRIVATE | MAP_HUGETLB | hugetlbfs_page_size_flag(page_size_);
        p = mmap(NULL, page_size_, PROT_READ|PROT_WRITE, flags, -1, 0);
        if (p != MAP_FAILED) {
          // Mapping succeeded, sanity check passed.
          munmap(p, page_size_);
          log_info(pagesize)("Large page size (" SIZE_FORMAT "%s) passed sanity check",
                             byte_size_in_exact_unit(page_size_),
                             exact_unit_for_byte_size(page_size_));
          return true;
        }
      }
  }

  if (warn) {
    warning("HugeTLBFS is not configured or not supported by the operating system.");
  }

  return false;
}

bool os::Linux::shm_hugetlbfs_sanity_check(bool warn, size_t page_size) {
  // Try to create a large shared memory segment.
  int shmid = shmget(IPC_PRIVATE, page_size, SHM_HUGETLB|IPC_CREAT|SHM_R|SHM_W);
  if (shmid == -1) {
    // Possible reasons for shmget failure:
    // 1. shmmax is too small for the request.
    //    > check shmmax value: cat /proc/sys/kernel/shmmax
    //    > increase shmmax value: echo "new_value" > /proc/sys/kernel/shmmax
    // 2. not enough large page memory.
    //    > check available large pages: cat /proc/meminfo
    //    > increase amount of large pages:
    //          sysctl -w vm.nr_hugepages=new_value
    //    > For more information regarding large pages please refer to:
    //      https://www.kernel.org/doc/Documentation/vm/hugetlbpage.txt
    if (warn) {
      warning("Large pages using UseSHM are not configured on this system.");
    }
    return false;
  }
  // Managed to create a segment, now delete it.
  shmctl(shmid, IPC_RMID, NULL);
  return true;
}

// From the coredump_filter documentation:
//
// - (bit 0) anonymous private memory
// - (bit 1) anonymous shared memory
// - (bit 2) file-backed private memory
// - (bit 3) file-backed shared memory
// - (bit 4) ELF header pages in file-backed private memory areas (it is
//           effective only if the bit 2 is cleared)
// - (bit 5) hugetlb private memory
// - (bit 6) hugetlb shared memory
// - (bit 7) dax private memory
// - (bit 8) dax shared memory
//
static void set_coredump_filter(CoredumpFilterBit bit) {
  FILE *f;
  long cdm;

  if ((f = fopen("/proc/self/coredump_filter", "r+")) == NULL) {
    return;
  }

  if (fscanf(f, "%lx", &cdm) != 1) {
    fclose(f);
    return;
  }

  long saved_cdm = cdm;
  rewind(f);
  cdm |= bit;

  if (cdm != saved_cdm) {
    fprintf(f, "%#lx", cdm);
  }

  fclose(f);
}

// Large page support

static size_t _large_page_size = 0;

static size_t scan_default_large_page_size() {
  size_t default_large_page_size = 0;

  // large_page_size on Linux is used to round up heap size. x86 uses either
  // 2M or 4M page, depending on whether PAE (Physical Address Extensions)
  // mode is enabled. AMD64/EM64T uses 2M page in 64bit mode. IA64 can use
  // page as large as 1G.
  //
  // Here we try to figure out page size by parsing /proc/meminfo and looking
  // for a line with the following format:
  //    Hugepagesize:     2048 kB
  //
  // If we can't determine the value (e.g. /proc is not mounted, or the text
  // format has been changed), we'll set largest page size to 0

  FILE *fp = fopen("/proc/meminfo", "r");
  if (fp) {
    while (!feof(fp)) {
      int x = 0;
      char buf[16];
      if (fscanf(fp, "Hugepagesize: %d", &x) == 1) {
        if (x && fgets(buf, sizeof(buf), fp) && strcmp(buf, " kB\n") == 0) {
          default_large_page_size = x * K;
          break;
        }
      } else {
        // skip to next line
        for (;;) {
          int ch = fgetc(fp);
          if (ch == EOF || ch == (int)'\n') break;
        }
      }
    }
    fclose(fp);
  }

  return default_large_page_size;
}

static os::PageSizes scan_multiple_page_support() {
  // Scan /sys/kernel/mm/hugepages
  // to discover the available page sizes
  const char* sys_hugepages = "/sys/kernel/mm/hugepages";
  os::PageSizes page_sizes;

  DIR *dir = opendir(sys_hugepages);

  struct dirent *entry;
  size_t page_size;
  while ((entry = readdir(dir)) != NULL) {
    if (entry->d_type == DT_DIR &&
        sscanf(entry->d_name, "hugepages-%zukB", &page_size) == 1) {
      // The kernel is using kB, hotspot uses bytes
      // Add each found Large Page Size to page_sizes
      page_sizes.add(page_size * K);
    }
  }
  closedir(dir);

  LogTarget(Debug, pagesize) lt;
  if (lt.is_enabled()) {
    LogStream ls(lt);
    ls.print("Large Page sizes: ");
    page_sizes.print_on(&ls);
  }

  return page_sizes;
}

size_t os::Linux::default_large_page_size() {
  return _default_large_page_size;
}

void warn_no_large_pages_configured() {
  if (!FLAG_IS_DEFAULT(UseLargePages)) {
    log_warning(pagesize)("UseLargePages disabled, no large pages configured and available on the system.");
  }
}

bool os::Linux::setup_large_page_type(size_t page_size) {
  if (FLAG_IS_DEFAULT(UseHugeTLBFS) &&
      FLAG_IS_DEFAULT(UseSHM) &&
      FLAG_IS_DEFAULT(UseTransparentHugePages)) {

    // The type of large pages has not been specified by the user.

    // Try UseHugeTLBFS and then UseSHM.
    UseHugeTLBFS = UseSHM = true;

    // Don't try UseTransparentHugePages since there are known
    // performance issues with it turned on. This might change in the future.
    UseTransparentHugePages = false;
  }

  if (UseTransparentHugePages) {
    bool warn_on_failure = !FLAG_IS_DEFAULT(UseTransparentHugePages);
    if (transparent_huge_pages_sanity_check(warn_on_failure, page_size)) {
      UseHugeTLBFS = false;
      UseSHM = false;
      return true;
    }
    UseTransparentHugePages = false;
  }

  if (UseHugeTLBFS) {
    bool warn_on_failure = !FLAG_IS_DEFAULT(UseHugeTLBFS);
    if (hugetlbfs_sanity_check(warn_on_failure, page_size)) {
      UseSHM = false;
      return true;
    }
    UseHugeTLBFS = false;
  }

  if (UseSHM) {
    bool warn_on_failure = !FLAG_IS_DEFAULT(UseSHM);
    if (shm_hugetlbfs_sanity_check(warn_on_failure, page_size)) {
      return true;
    }
    UseSHM = false;
  }

  warn_no_large_pages_configured();
  return false;
}

void os::large_page_init() {
  // 1) Handle the case where we do not want to use huge pages and hence
  //    there is no need to scan the OS for related info
  if (!UseLargePages &&
      !UseTransparentHugePages &&
      !UseHugeTLBFS &&
      !UseSHM) {
    // Not using large pages.
    return;
  }

  if (!FLAG_IS_DEFAULT(UseLargePages) && !UseLargePages) {
    // The user explicitly turned off large pages.
    // Ignore the rest of the large pages flags.
    UseTransparentHugePages = false;
    UseHugeTLBFS = false;
    UseSHM = false;
    return;
  }

  // 2) Scan OS info
  size_t default_large_page_size = scan_default_large_page_size();
  os::Linux::_default_large_page_size = default_large_page_size;
  if (default_large_page_size == 0) {
    // No large pages configured, return.
    warn_no_large_pages_configured();
    UseLargePages = false;
    UseTransparentHugePages = false;
    UseHugeTLBFS = false;
    UseSHM = false;
    return;
  }
  os::PageSizes all_large_pages = scan_multiple_page_support();

  // 3) Consistency check and post-processing

  // It is unclear if /sys/kernel/mm/hugepages/ and /proc/meminfo could disagree. Manually
  // re-add the default page size to the list of page sizes to be sure.
  all_large_pages.add(default_large_page_size);

  // Check LargePageSizeInBytes matches an available page size and if so set _large_page_size
  // using LargePageSizeInBytes as the maximum allowed large page size. If LargePageSizeInBytes
  // doesn't match an available page size set _large_page_size to default_large_page_size
  // and use it as the maximum.
 if (FLAG_IS_DEFAULT(LargePageSizeInBytes) ||
      LargePageSizeInBytes == 0 ||
      LargePageSizeInBytes == default_large_page_size) {
    _large_page_size = default_large_page_size;
    log_info(pagesize)("Using the default large page size: " SIZE_FORMAT "%s",
                       byte_size_in_exact_unit(_large_page_size),
                       exact_unit_for_byte_size(_large_page_size));
  } else {
    if (all_large_pages.contains(LargePageSizeInBytes)) {
      _large_page_size = LargePageSizeInBytes;
      log_info(pagesize)("Overriding default large page size (" SIZE_FORMAT "%s) "
                         "using LargePageSizeInBytes: " SIZE_FORMAT "%s",
                         byte_size_in_exact_unit(default_large_page_size),
                         exact_unit_for_byte_size(default_large_page_size),
                         byte_size_in_exact_unit(_large_page_size),
                         exact_unit_for_byte_size(_large_page_size));
    } else {
      _large_page_size = default_large_page_size;
      log_info(pagesize)("LargePageSizeInBytes is not a valid large page size (" SIZE_FORMAT "%s) "
                         "using the default large page size: " SIZE_FORMAT "%s",
                         byte_size_in_exact_unit(LargePageSizeInBytes),
                         exact_unit_for_byte_size(LargePageSizeInBytes),
                         byte_size_in_exact_unit(_large_page_size),
                         exact_unit_for_byte_size(_large_page_size));
    }
  }

  // Populate _page_sizes with large page sizes less than or equal to
  // _large_page_size.
  for (size_t page_size = _large_page_size; page_size != 0;
         page_size = all_large_pages.next_smaller(page_size)) {
    _page_sizes.add(page_size);
  }

  LogTarget(Info, pagesize) lt;
  if (lt.is_enabled()) {
    LogStream ls(lt);
    ls.print("Usable page sizes: ");
    _page_sizes.print_on(&ls);
  }

  // Now determine the type of large pages to use:
  UseLargePages = os::Linux::setup_large_page_type(_large_page_size);

  set_coredump_filter(LARGEPAGES_BIT);
}

#ifndef SHM_HUGETLB
  #define SHM_HUGETLB 04000
#endif

#define shm_warning_format(format, ...)              \
  do {                                               \
    if (UseLargePages &&                             \
        (!FLAG_IS_DEFAULT(UseLargePages) ||          \
         !FLAG_IS_DEFAULT(UseSHM) ||                 \
         !FLAG_IS_DEFAULT(LargePageSizeInBytes))) {  \
      warning(format, __VA_ARGS__);                  \
    }                                                \
  } while (0)

#define shm_warning(str) shm_warning_format("%s", str)

#define shm_warning_with_errno(str)                \
  do {                                             \
    int err = errno;                               \
    shm_warning_format(str " (error = %d)", err);  \
  } while (0)

static char* shmat_with_alignment(int shmid, size_t bytes, size_t alignment) {
  assert(is_aligned(bytes, alignment), "Must be divisible by the alignment");

  if (!is_aligned(alignment, SHMLBA)) {
    assert(false, "Code below assumes that alignment is at least SHMLBA aligned");
    return NULL;
  }

  // To ensure that we get 'alignment' aligned memory from shmat,
  // we pre-reserve aligned virtual memory and then attach to that.

  char* pre_reserved_addr = anon_mmap_aligned(NULL /* req_addr */, bytes, alignment);
  if (pre_reserved_addr == NULL) {
    // Couldn't pre-reserve aligned memory.
    shm_warning("Failed to pre-reserve aligned memory for shmat.");
    return NULL;
  }

  // SHM_REMAP is needed to allow shmat to map over an existing mapping.
  char* addr = (char*)shmat(shmid, pre_reserved_addr, SHM_REMAP);

  if ((intptr_t)addr == -1) {
    int err = errno;
    shm_warning_with_errno("Failed to attach shared memory.");

    assert(err != EACCES, "Unexpected error");
    assert(err != EIDRM,  "Unexpected error");
    assert(err != EINVAL, "Unexpected error");

    // Since we don't know if the kernel unmapped the pre-reserved memory area
    // we can't unmap it, since that would potentially unmap memory that was
    // mapped from other threads.
    return NULL;
  }

  return addr;
}

static char* shmat_at_address(int shmid, char* req_addr) {
  if (!is_aligned(req_addr, SHMLBA)) {
    assert(false, "Requested address needs to be SHMLBA aligned");
    return NULL;
  }

  char* addr = (char*)shmat(shmid, req_addr, 0);

  if ((intptr_t)addr == -1) {
    shm_warning_with_errno("Failed to attach shared memory.");
    return NULL;
  }

  return addr;
}

static char* shmat_large_pages(int shmid, size_t bytes, size_t alignment, char* req_addr) {
  // If a req_addr has been provided, we assume that the caller has already aligned the address.
  if (req_addr != NULL) {
    assert(is_aligned(req_addr, os::large_page_size()), "Must be divisible by the large page size");
    assert(is_aligned(req_addr, alignment), "Must be divisible by given alignment");
    return shmat_at_address(shmid, req_addr);
  }

  // Since shmid has been setup with SHM_HUGETLB, shmat will automatically
  // return large page size aligned memory addresses when req_addr == NULL.
  // However, if the alignment is larger than the large page size, we have
  // to manually ensure that the memory returned is 'alignment' aligned.
  if (alignment > os::large_page_size()) {
    assert(is_aligned(alignment, os::large_page_size()), "Must be divisible by the large page size");
    return shmat_with_alignment(shmid, bytes, alignment);
  } else {
    return shmat_at_address(shmid, NULL);
  }
}

char* os::Linux::reserve_memory_special_shm(size_t bytes, size_t alignment,
                                            char* req_addr, bool exec) {
  // "exec" is passed in but not used.  Creating the shared image for
  // the code cache doesn't have an SHM_X executable permission to check.
  assert(UseLargePages && UseSHM, "only for SHM large pages");
  assert(is_aligned(req_addr, os::large_page_size()), "Unaligned address");
  assert(is_aligned(req_addr, alignment), "Unaligned address");

  if (!is_aligned(bytes, os::large_page_size())) {
    return NULL; // Fallback to small pages.
  }

  // Create a large shared memory region to attach to based on size.
  // Currently, size is the total size of the heap.
  int shmid = shmget(IPC_PRIVATE, bytes, SHM_HUGETLB|IPC_CREAT|SHM_R|SHM_W);
  if (shmid == -1) {
    // Possible reasons for shmget failure:
    // 1. shmmax is too small for the request.
    //    > check shmmax value: cat /proc/sys/kernel/shmmax
    //    > increase shmmax value: echo "new_value" > /proc/sys/kernel/shmmax
    // 2. not enough large page memory.
    //    > check available large pages: cat /proc/meminfo
    //    > increase amount of large pages:
    //          sysctl -w vm.nr_hugepages=new_value
    //    > For more information regarding large pages please refer to:
    //      https://www.kernel.org/doc/Documentation/vm/hugetlbpage.txt
    //      Note 1: different Linux may use different name for this property,
    //            e.g. on Redhat AS-3 it is "hugetlb_pool".
    //      Note 2: it's possible there's enough physical memory available but
    //            they are so fragmented after a long run that they can't
    //            coalesce into large pages. Try to reserve large pages when
    //            the system is still "fresh".
    shm_warning_with_errno("Failed to reserve shared memory.");
    return NULL;
  }

  // Attach to the region.
  char* addr = shmat_large_pages(shmid, bytes, alignment, req_addr);

  // Remove shmid. If shmat() is successful, the actual shared memory segment
  // will be deleted when it's detached by shmdt() or when the process
  // terminates. If shmat() is not successful this will remove the shared
  // segment immediately.
  shmctl(shmid, IPC_RMID, NULL);

  return addr;
}

static void warn_on_commit_special_failure(char* req_addr, size_t bytes,
                                           size_t page_size, int error) {
  assert(error == ENOMEM, "Only expect to fail if no memory is available");

  bool warn_on_failure = UseLargePages &&
      (!FLAG_IS_DEFAULT(UseLargePages) ||
       !FLAG_IS_DEFAULT(UseHugeTLBFS) ||
       !FLAG_IS_DEFAULT(LargePageSizeInBytes));

  if (warn_on_failure) {
    char msg[128];
    jio_snprintf(msg, sizeof(msg), "Failed to reserve and commit memory. req_addr: "
                                   PTR_FORMAT " bytes: " SIZE_FORMAT " page size: "
                                   SIZE_FORMAT " (errno = %d).",
                                   req_addr, bytes, page_size, error);
    warning("%s", msg);
  }
}

bool os::Linux::commit_memory_special(size_t bytes,
                                      size_t page_size,
                                      char* req_addr,
                                      bool exec) {
  assert(UseLargePages && UseHugeTLBFS, "Should only get here when HugeTLBFS large pages are used");
  assert(is_aligned(bytes, page_size), "Unaligned size");
  assert(is_aligned(req_addr, page_size), "Unaligned address");
  assert(req_addr != NULL, "Must have a requested address for special mappings");

  int prot = exec ? PROT_READ|PROT_WRITE|PROT_EXEC : PROT_READ|PROT_WRITE;
  int flags = MAP_PRIVATE|MAP_ANONYMOUS|MAP_FIXED;

  // For large pages additional flags are required.
  if (page_size > (size_t) os::vm_page_size()) {
    flags |= MAP_HUGETLB | hugetlbfs_page_size_flag(page_size);
  }
  char* addr = (char*)::mmap(req_addr, bytes, prot, flags, -1, 0);

  if (addr == MAP_FAILED) {
    warn_on_commit_special_failure(req_addr, bytes, page_size, errno);
    return false;
  }

  log_debug(pagesize)("Commit special mapping: " PTR_FORMAT ", size=" SIZE_FORMAT "%s, page size="
                      SIZE_FORMAT "%s",
                      p2i(addr), byte_size_in_exact_unit(bytes),
                      exact_unit_for_byte_size(bytes),
                      byte_size_in_exact_unit(page_size),
                      exact_unit_for_byte_size(page_size));
  assert(is_aligned(addr, page_size), "Must be");
  return true;
}

char* os::Linux::reserve_memory_special_huge_tlbfs(size_t bytes,
                                                   size_t alignment,
                                                   size_t page_size,
                                                   char* req_addr,
                                                   bool exec) {
  assert(UseLargePages && UseHugeTLBFS, "only for Huge TLBFS large pages");
  assert(is_aligned(req_addr, alignment), "Must be");
  assert(is_aligned(req_addr, page_size), "Must be");
  assert(is_aligned(alignment, os::vm_allocation_granularity()), "Must be");
  assert(_page_sizes.contains(page_size), "Must be a valid page size");
  assert(page_size > (size_t)os::vm_page_size(), "Must be a large page size");
  assert(bytes >= page_size, "Shouldn't allocate large pages for small sizes");

  // We only end up here when at least 1 large page can be used.
  // If the size is not a multiple of the large page size, we
  // will mix the type of pages used, but in a decending order.
  // Start off by reserving a range of the given size that is
  // properly aligned. At this point no pages are committed. If
  // a requested address is given it will be used and it must be
  // aligned to both the large page size and the given alignment.
  // The larger of the two will be used.
  size_t required_alignment = MAX(page_size, alignment);
  char* const aligned_start = anon_mmap_aligned(req_addr, bytes, required_alignment);
  if (aligned_start == NULL) {
    return NULL;
  }

  // First commit using large pages.
  size_t large_bytes = align_down(bytes, page_size);
  bool large_committed = commit_memory_special(large_bytes, page_size, aligned_start, exec);

  if (large_committed && bytes == large_bytes) {
    // The size was large page aligned so no additional work is
    // needed even if the commit failed.
    return aligned_start;
  }

  // The requested size requires some small pages as well.
  char* small_start = aligned_start + large_bytes;
  size_t small_size = bytes - large_bytes;
  if (!large_committed) {
    // Failed to commit large pages, so we need to unmap the
    // reminder of the orinal reservation.
    ::munmap(small_start, small_size);
    return NULL;
  }

  // Commit the remaining bytes using small pages.
  bool small_committed = commit_memory_special(small_size, os::vm_page_size(), small_start, exec);
  if (!small_committed) {
    // Failed to commit the remaining size, need to unmap
    // the large pages part of the reservation.
    ::munmap(aligned_start, large_bytes);
    return NULL;
  }
  return aligned_start;
}

char* os::pd_reserve_memory_special(size_t bytes, size_t alignment, size_t page_size,
                                    char* req_addr, bool exec) {
  assert(UseLargePages, "only for large pages");

  char* addr;
  if (UseSHM) {
    // No support for using specific page sizes with SHM.
    addr = os::Linux::reserve_memory_special_shm(bytes, alignment, req_addr, exec);
  } else {
    assert(UseHugeTLBFS, "must be");
    addr = os::Linux::reserve_memory_special_huge_tlbfs(bytes, alignment, page_size, req_addr, exec);
  }

  if (addr != NULL) {
    if (UseNUMAInterleaving) {
      numa_make_global(addr, bytes);
    }
  }

  return addr;
}

bool os::Linux::release_memory_special_shm(char* base, size_t bytes) {
  // detaching the SHM segment will also delete it, see reserve_memory_special_shm()
  return shmdt(base) == 0;
}

bool os::Linux::release_memory_special_huge_tlbfs(char* base, size_t bytes) {
  return pd_release_memory(base, bytes);
}

bool os::pd_release_memory_special(char* base, size_t bytes) {
  assert(UseLargePages, "only for large pages");
  bool res;

  if (UseSHM) {
    res = os::Linux::release_memory_special_shm(base, bytes);
  } else {
    assert(UseHugeTLBFS, "must be");
    res = os::Linux::release_memory_special_huge_tlbfs(base, bytes);
  }
  return res;
}

size_t os::large_page_size() {
  return _large_page_size;
}

// With SysV SHM the entire memory region must be allocated as shared
// memory.
// HugeTLBFS allows application to commit large page memory on demand.
// However, when committing memory with HugeTLBFS fails, the region
// that was supposed to be committed will lose the old reservation
// and allow other threads to steal that memory region. Because of this
// behavior we can't commit HugeTLBFS memory.
bool os::can_commit_large_page_memory() {
  return UseTransparentHugePages;
}

bool os::can_execute_large_page_memory() {
  return UseTransparentHugePages || UseHugeTLBFS;
}

char* os::pd_attempt_map_memory_to_file_at(char* requested_addr, size_t bytes, int file_desc) {
  assert(file_desc >= 0, "file_desc is not valid");
  char* result = pd_attempt_reserve_memory_at(requested_addr, bytes, !ExecMem);
  if (result != NULL) {
    if (replace_existing_mapping_with_file_mapping(result, bytes, file_desc) == NULL) {
      vm_exit_during_initialization(err_msg("Error in mapping Java heap at the given filesystem directory"));
    }
  }
  return result;
}

// Reserve memory at an arbitrary address, only if that area is
// available (and not reserved for something else).

char* os::pd_attempt_reserve_memory_at(char* requested_addr, size_t bytes, bool exec) {
  // Assert only that the size is a multiple of the page size, since
  // that's all that mmap requires, and since that's all we really know
  // about at this low abstraction level.  If we need higher alignment,
  // we can either pass an alignment to this method or verify alignment
  // in one of the methods further up the call chain.  See bug 5044738.
  assert(bytes % os::vm_page_size() == 0, "reserving unexpected size block");

  // Repeatedly allocate blocks until the block is allocated at the
  // right spot.

  // Linux mmap allows caller to pass an address as hint; give it a try first,
  // if kernel honors the hint then we can return immediately.
  char * addr = anon_mmap(requested_addr, bytes);
  if (addr == requested_addr) {
    return requested_addr;
  }

  if (addr != NULL) {
    // mmap() is successful but it fails to reserve at the requested address
    anon_munmap(addr, bytes);
  }

  return NULL;
}

// Sleep forever; naked call to OS-specific sleep; use with CAUTION
void os::infinite_sleep() {
  while (true) {    // sleep forever ...
    ::sleep(100);   // ... 100 seconds at a time
  }
}

// Used to convert frequent JVM_Yield() to nops
bool os::dont_yield() {
  return DontYieldALot;
}

// Linux CFS scheduler (since 2.6.23) does not guarantee sched_yield(2) will
// actually give up the CPU. Since skip buddy (v2.6.28):
//
// * Sets the yielding task as skip buddy for current CPU's run queue.
// * Picks next from run queue, if empty, picks a skip buddy (can be the yielding task).
// * Clears skip buddies for this run queue (yielding task no longer a skip buddy).
//
// An alternative is calling os::naked_short_nanosleep with a small number to avoid
// getting re-scheduled immediately.
//
void os::naked_yield() {
  sched_yield();
}

////////////////////////////////////////////////////////////////////////////////
// thread priority support

// Note: Normal Linux applications are run with SCHED_OTHER policy. SCHED_OTHER
// only supports dynamic priority, static priority must be zero. For real-time
// applications, Linux supports SCHED_RR which allows static priority (1-99).
// However, for large multi-threaded applications, SCHED_RR is not only slower
// than SCHED_OTHER, but also very unstable (my volano tests hang hard 4 out
// of 5 runs - Sep 2005).
//
// The following code actually changes the niceness of kernel-thread/LWP. It
// has an assumption that setpriority() only modifies one kernel-thread/LWP,
// not the entire user process, and user level threads are 1:1 mapped to kernel
// threads. It has always been the case, but could change in the future. For
// this reason, the code should not be used as default (ThreadPriorityPolicy=0).
// It is only used when ThreadPriorityPolicy=1 and may require system level permission
// (e.g., root privilege or CAP_SYS_NICE capability).

int os::java_to_os_priority[CriticalPriority + 1] = {
  19,              // 0 Entry should never be used

   4,              // 1 MinPriority
   3,              // 2
   2,              // 3

   1,              // 4
   0,              // 5 NormPriority
  -1,              // 6

  -2,              // 7
  -3,              // 8
  -4,              // 9 NearMaxPriority

  -5,              // 10 MaxPriority

  -5               // 11 CriticalPriority
};

static int prio_init() {
  if (ThreadPriorityPolicy == 1) {
    if (geteuid() != 0) {
      if (!FLAG_IS_DEFAULT(ThreadPriorityPolicy) && !FLAG_IS_JIMAGE_RESOURCE(ThreadPriorityPolicy)) {
        warning("-XX:ThreadPriorityPolicy=1 may require system level permission, " \
                "e.g., being the root user. If the necessary permission is not " \
                "possessed, changes to priority will be silently ignored.");
      }
    }
  }
  if (UseCriticalJavaThreadPriority) {
    os::java_to_os_priority[MaxPriority] = os::java_to_os_priority[CriticalPriority];
  }
  return 0;
}

OSReturn os::set_native_priority(Thread* thread, int newpri) {
  if (!UseThreadPriorities || ThreadPriorityPolicy == 0) return OS_OK;

  int ret = setpriority(PRIO_PROCESS, thread->osthread()->thread_id(), newpri);
  return (ret == 0) ? OS_OK : OS_ERR;
}

OSReturn os::get_native_priority(const Thread* const thread,
                                 int *priority_ptr) {
  if (!UseThreadPriorities || ThreadPriorityPolicy == 0) {
    *priority_ptr = java_to_os_priority[NormPriority];
    return OS_OK;
  }

  errno = 0;
  *priority_ptr = getpriority(PRIO_PROCESS, thread->osthread()->thread_id());
  return (*priority_ptr != -1 || errno == 0 ? OS_OK : OS_ERR);
}

// This is the fastest way to get thread cpu time on Linux.
// Returns cpu time (user+sys) for any thread, not only for current.
// POSIX compliant clocks are implemented in the kernels 2.6.16+.
// It might work on 2.6.10+ with a special kernel/glibc patch.
// For reference, please, see IEEE Std 1003.1-2004:
//   http://www.unix.org/single_unix_specification

jlong os::Linux::fast_thread_cpu_time(clockid_t clockid) {
  struct timespec tp;
  int status = clock_gettime(clockid, &tp);
  assert(status == 0, "clock_gettime error: %s", os::strerror(errno));
  return (tp.tv_sec * NANOSECS_PER_SEC) + tp.tv_nsec;
}

// Determine if the vmid is the parent pid for a child in a PID namespace.
// Return the namespace pid if so, otherwise -1.
int os::Linux::get_namespace_pid(int vmid) {
  char fname[24];
  int retpid = -1;

  snprintf(fname, sizeof(fname), "/proc/%d/status", vmid);
  FILE *fp = fopen(fname, "r");

  if (fp) {
    int pid, nspid;
    int ret;
    while (!feof(fp) && !ferror(fp)) {
      ret = fscanf(fp, "NSpid: %d %d", &pid, &nspid);
      if (ret == 1) {
        break;
      }
      if (ret == 2) {
        retpid = nspid;
        break;
      }
      for (;;) {
        int ch = fgetc(fp);
        if (ch == EOF || ch == (int)'\n') break;
      }
    }
    fclose(fp);
  }
  return retpid;
}

extern void report_error(char* file_name, int line_no, char* title,
                         char* format, ...);

// Some linux distributions (notably: Alpine Linux) include the
// grsecurity in the kernel. Of particular interest from a JVM perspective
// is PaX (https://pax.grsecurity.net/), which adds some security features
// related to page attributes. Specifically, the MPROTECT PaX functionality
// (https://pax.grsecurity.net/docs/mprotect.txt) prevents dynamic
// code generation by disallowing a (previously) writable page to be
// marked as executable. This is, of course, exactly what HotSpot does
// for both JIT compiled method, as well as for stubs, adapters, etc.
//
// Instead of crashing "lazily" when trying to make a page executable,
// this code probes for the presence of PaX and reports the failure
// eagerly.
static void check_pax(void) {
  // Zero doesn't generate code dynamically, so no need to perform the PaX check
#ifndef ZERO
  size_t size = os::Linux::page_size();

  void* p = ::mmap(NULL, size, PROT_WRITE, MAP_PRIVATE|MAP_ANONYMOUS, -1, 0);
  if (p == MAP_FAILED) {
    log_debug(os)("os_linux.cpp: check_pax: mmap failed (%s)" , os::strerror(errno));
    vm_exit_out_of_memory(size, OOM_MMAP_ERROR, "failed to allocate memory for PaX check.");
  }

  int res = ::mprotect(p, size, PROT_WRITE|PROT_EXEC);
  if (res == -1) {
    log_debug(os)("os_linux.cpp: check_pax: mprotect failed (%s)" , os::strerror(errno));
    vm_exit_during_initialization(
      "Failed to mark memory page as executable - check if grsecurity/PaX is enabled");
  }

  ::munmap(p, size);
#endif
}

// this is called _before_ most of the global arguments have been parsed
void os::init(void) {
  char dummy;   // used to get a guess on initial stack address

  clock_tics_per_sec = sysconf(_SC_CLK_TCK);

  Linux::set_page_size(sysconf(_SC_PAGESIZE));
  if (Linux::page_size() == -1) {
    fatal("os_linux.cpp: os::init: sysconf failed (%s)",
          os::strerror(errno));
  }
  _page_sizes.add(Linux::page_size());

  Linux::initialize_system_info();

#ifdef __GLIBC__
  Linux::_mallinfo = CAST_TO_FN_PTR(Linux::mallinfo_func_t, dlsym(RTLD_DEFAULT, "mallinfo"));
  Linux::_mallinfo2 = CAST_TO_FN_PTR(Linux::mallinfo2_func_t, dlsym(RTLD_DEFAULT, "mallinfo2"));
#endif // __GLIBC__

  os::Linux::CPUPerfTicks pticks;
  bool res = os::Linux::get_tick_information(&pticks, -1);

  if (res && pticks.has_steal_ticks) {
    has_initial_tick_info = true;
    initial_total_ticks = pticks.total;
    initial_steal_ticks = pticks.steal;
  }

  // _main_thread points to the thread that created/loaded the JVM.
  Linux::_main_thread = pthread_self();

  // retrieve entry point for pthread_setname_np
  Linux::_pthread_setname_np =
    (int(*)(pthread_t, const char*))dlsym(RTLD_DEFAULT, "pthread_setname_np");

  check_pax();

  os::Posix::init();

  initial_time_count = javaTimeNanos();
}

// To install functions for atexit system call
extern "C" {
  static void perfMemory_exit_helper() {
    perfMemory_exit();
  }
}

void os::pd_init_container_support() {
  OSContainer::init();
}

void os::Linux::numa_init() {

  // Java can be invoked as
  // 1. Without numactl and heap will be allocated/configured on all nodes as
  //    per the system policy.
  // 2. With numactl --interleave:
  //      Use numa_get_interleave_mask(v2) API to get nodes bitmask. The same
  //      API for membind case bitmask is reset.
  //      Interleave is only hint and Kernel can fallback to other nodes if
  //      no memory is available on the target nodes.
  // 3. With numactl --membind:
  //      Use numa_get_membind(v2) API to get nodes bitmask. The same API for
  //      interleave case returns bitmask of all nodes.
  // numa_all_nodes_ptr holds bitmask of all nodes.
  // numa_get_interleave_mask(v2) and numa_get_membind(v2) APIs returns correct
  // bitmask when externally configured to run on all or fewer nodes.

  if (!Linux::libnuma_init()) {
    FLAG_SET_ERGO(UseNUMA, false);
    FLAG_SET_ERGO(UseNUMAInterleaving, false); // Also depends on libnuma.
  } else {
    if ((Linux::numa_max_node() < 1) || Linux::is_bound_to_single_node()) {
      // If there's only one node (they start from 0) or if the process
      // is bound explicitly to a single node using membind, disable NUMA
      UseNUMA = false;
    } else {
      LogTarget(Info,os) log;
      LogStream ls(log);

      Linux::set_configured_numa_policy(Linux::identify_numa_policy());

      struct bitmask* bmp = Linux::_numa_membind_bitmask;
      const char* numa_mode = "membind";

      if (Linux::is_running_in_interleave_mode()) {
        bmp = Linux::_numa_interleave_bitmask;
        numa_mode = "interleave";
      }

      ls.print("UseNUMA is enabled and invoked in '%s' mode."
               " Heap will be configured using NUMA memory nodes:", numa_mode);

      for (int node = 0; node <= Linux::numa_max_node(); node++) {
        if (Linux::_numa_bitmask_isbitset(bmp, node)) {
          ls.print(" %d", node);
        }
      }
    }
  }

  // When NUMA requested, not-NUMA-aware allocations default to interleaving.
  if (UseNUMA && !UseNUMAInterleaving) {
    FLAG_SET_ERGO_IF_DEFAULT(UseNUMAInterleaving, true);
  }

  if (UseParallelGC && UseNUMA && UseLargePages && !can_commit_large_page_memory()) {
    // With SHM and HugeTLBFS large pages we cannot uncommit a page, so there's no way
    // we can make the adaptive lgrp chunk resizing work. If the user specified both
    // UseNUMA and UseLargePages (or UseSHM/UseHugeTLBFS) on the command line - warn
    // and disable adaptive resizing.
    if (UseAdaptiveSizePolicy || UseAdaptiveNUMAChunkSizing) {
      warning("UseNUMA is not fully compatible with SHM/HugeTLBFS large pages, "
              "disabling adaptive resizing (-XX:-UseAdaptiveSizePolicy -XX:-UseAdaptiveNUMAChunkSizing)");
      UseAdaptiveSizePolicy = false;
      UseAdaptiveNUMAChunkSizing = false;
    }
  }
}

// this is called _after_ the global arguments have been parsed
jint os::init_2(void) {

  // This could be set after os::Posix::init() but all platforms
  // have to set it the same so we have to mirror Solaris.
  DEBUG_ONLY(os::set_mutex_init_done();)

  os::Posix::init_2();

  Linux::fast_thread_clock_init();

  if (PosixSignals::init() == JNI_ERR) {
    return JNI_ERR;
  }

  if (AdjustStackSizeForTLS) {
    get_minstack_init();
  }

  // Check and sets minimum stack sizes against command line options
  if (Posix::set_minimum_stack_sizes() == JNI_ERR) {
    return JNI_ERR;
  }

#if defined(IA32) && !defined(ZERO)
  // Need to ensure we've determined the process's initial stack to
  // perform the workaround
  Linux::capture_initial_stack(JavaThread::stack_size_at_create());
  workaround_expand_exec_shield_cs_limit();
#else
  suppress_primordial_thread_resolution = Arguments::created_by_java_launcher();
  if (!suppress_primordial_thread_resolution) {
    Linux::capture_initial_stack(JavaThread::stack_size_at_create());
  }
#endif

  Linux::libpthread_init();
  Linux::sched_getcpu_init();
  log_info(os)("HotSpot is running with %s, %s",
               Linux::libc_version(), Linux::libpthread_version());

  if (UseNUMA || UseNUMAInterleaving) {
    Linux::numa_init();
  }

  if (MaxFDLimit) {
    // set the number of file descriptors to max. print out error
    // if getrlimit/setrlimit fails but continue regardless.
    struct rlimit nbr_files;
    int status = getrlimit(RLIMIT_NOFILE, &nbr_files);
    if (status != 0) {
      log_info(os)("os::init_2 getrlimit failed: %s", os::strerror(errno));
    } else {
      nbr_files.rlim_cur = nbr_files.rlim_max;
      status = setrlimit(RLIMIT_NOFILE, &nbr_files);
      if (status != 0) {
        log_info(os)("os::init_2 setrlimit failed: %s", os::strerror(errno));
      }
    }
  }

  // at-exit methods are called in the reverse order of their registration.
  // atexit functions are called on return from main or as a result of a
  // call to exit(3C). There can be only 32 of these functions registered
  // and atexit() does not set errno.

  if (PerfAllowAtExitRegistration) {
    // only register atexit functions if PerfAllowAtExitRegistration is set.
    // atexit functions can be delayed until process exit time, which
    // can be problematic for embedded VM situations. Embedded VMs should
    // call DestroyJavaVM() to assure that VM resources are released.

    // note: perfMemory_exit_helper atexit function may be removed in
    // the future if the appropriate cleanup code can be added to the
    // VM_Exit VMOperation's doit method.
    if (atexit(perfMemory_exit_helper) != 0) {
      warning("os::init_2 atexit(perfMemory_exit_helper) failed");
    }
  }

  // initialize thread priority policy
  prio_init();

  if (!FLAG_IS_DEFAULT(AllocateHeapAt)) {
    set_coredump_filter(DAX_SHARED_BIT);
  }

  if (DumpPrivateMappingsInCore) {
    set_coredump_filter(FILE_BACKED_PVT_BIT);
  }

  if (DumpSharedMappingsInCore) {
    set_coredump_filter(FILE_BACKED_SHARED_BIT);
  }

  if (DumpPerfMapAtExit && FLAG_IS_DEFAULT(UseCodeCacheFlushing)) {
    // Disable code cache flushing to ensure the map file written at
    // exit contains all nmethods generated during execution.
    FLAG_SET_DEFAULT(UseCodeCacheFlushing, false);
  }

  return JNI_OK;
}

// older glibc versions don't have this macro (which expands to
// an optimized bit-counting function) so we have to roll our own
#ifndef CPU_COUNT

static int _cpu_count(const cpu_set_t* cpus) {
  int count = 0;
  // only look up to the number of configured processors
  for (int i = 0; i < os::processor_count(); i++) {
    if (CPU_ISSET(i, cpus)) {
      count++;
    }
  }
  return count;
}

#define CPU_COUNT(cpus) _cpu_count(cpus)

#endif // CPU_COUNT

// Get the current number of available processors for this process.
// This value can change at any time during a process's lifetime.
// sched_getaffinity gives an accurate answer as it accounts for cpusets.
// If it appears there may be more than 1024 processors then we do a
// dynamic check - see 6515172 for details.
// If anything goes wrong we fallback to returning the number of online
// processors - which can be greater than the number available to the process.
int os::Linux::active_processor_count() {
  cpu_set_t cpus;  // can represent at most 1024 (CPU_SETSIZE) processors
  cpu_set_t* cpus_p = &cpus;
  int cpus_size = sizeof(cpu_set_t);

  int configured_cpus = os::processor_count();  // upper bound on available cpus
  int cpu_count = 0;

// old build platforms may not support dynamic cpu sets
#ifdef CPU_ALLOC

  // To enable easy testing of the dynamic path on different platforms we
  // introduce a diagnostic flag: UseCpuAllocPath
  if (configured_cpus >= CPU_SETSIZE || UseCpuAllocPath) {
    // kernel may use a mask bigger than cpu_set_t
    log_trace(os)("active_processor_count: using dynamic path %s"
                  "- configured processors: %d",
                  UseCpuAllocPath ? "(forced) " : "",
                  configured_cpus);
    cpus_p = CPU_ALLOC(configured_cpus);
    if (cpus_p != NULL) {
      cpus_size = CPU_ALLOC_SIZE(configured_cpus);
      // zero it just to be safe
      CPU_ZERO_S(cpus_size, cpus_p);
    }
    else {
       // failed to allocate so fallback to online cpus
       int online_cpus = ::sysconf(_SC_NPROCESSORS_ONLN);
       log_trace(os)("active_processor_count: "
                     "CPU_ALLOC failed (%s) - using "
                     "online processor count: %d",
                     os::strerror(errno), online_cpus);
       return online_cpus;
    }
  }
  else {
    log_trace(os)("active_processor_count: using static path - configured processors: %d",
                  configured_cpus);
  }
#else // CPU_ALLOC
// these stubs won't be executed
#define CPU_COUNT_S(size, cpus) -1
#define CPU_FREE(cpus)

  log_trace(os)("active_processor_count: only static path available - configured processors: %d",
                configured_cpus);
#endif // CPU_ALLOC

  // pid 0 means the current thread - which we have to assume represents the process
  if (sched_getaffinity(0, cpus_size, cpus_p) == 0) {
    if (cpus_p != &cpus) { // can only be true when CPU_ALLOC used
      cpu_count = CPU_COUNT_S(cpus_size, cpus_p);
    }
    else {
      cpu_count = CPU_COUNT(cpus_p);
    }
    log_trace(os)("active_processor_count: sched_getaffinity processor count: %d", cpu_count);
  }
  else {
    cpu_count = ::sysconf(_SC_NPROCESSORS_ONLN);
    warning("sched_getaffinity failed (%s)- using online processor count (%d) "
            "which may exceed available processors", os::strerror(errno), cpu_count);
  }

  if (cpus_p != &cpus) { // can only be true when CPU_ALLOC used
    CPU_FREE(cpus_p);
  }

  assert(cpu_count > 0 && cpu_count <= os::processor_count(), "sanity check");
  return cpu_count;
}

// Determine the active processor count from one of
// three different sources:
//
// 1. User option -XX:ActiveProcessorCount
// 2. kernel os calls (sched_getaffinity or sysconf(_SC_NPROCESSORS_ONLN)
// 3. extracted from cgroup cpu subsystem (shares and quotas)
//
// Option 1, if specified, will always override.
// If the cgroup subsystem is active and configured, we
// will return the min of the cgroup and option 2 results.
// This is required since tools, such as numactl, that
// alter cpu affinity do not update cgroup subsystem
// cpuset configuration files.
int os::active_processor_count() {
  // User has overridden the number of active processors
  if (ActiveProcessorCount > 0) {
    log_trace(os)("active_processor_count: "
                  "active processor count set by user : %d",
                  ActiveProcessorCount);
    return ActiveProcessorCount;
  }

  int active_cpus;
  if (OSContainer::is_containerized()) {
    active_cpus = OSContainer::active_processor_count();
    log_trace(os)("active_processor_count: determined by OSContainer: %d",
                   active_cpus);
  } else {
    active_cpus = os::Linux::active_processor_count();
  }

  return active_cpus;
}

static bool should_warn_invalid_processor_id() {
  if (os::processor_count() == 1) {
    // Don't warn if we only have one processor
    return false;
  }

  static volatile int warn_once = 1;

  if (Atomic::load(&warn_once) == 0 ||
      Atomic::xchg(&warn_once, 0) == 0) {
    // Don't warn more than once
    return false;
  }

  return true;
}

uint os::processor_id() {
  const int id = Linux::sched_getcpu();

  if (id < processor_count()) {
    return (uint)id;
  }

  // Some environments (e.g. openvz containers and the rr debugger) incorrectly
  // report a processor id that is higher than the number of processors available.
  // This is problematic, for example, when implementing CPU-local data structures,
  // where the processor id is used to index into an array of length processor_count().
  // If this happens we return 0 here. This is is safe since we always have at least
  // one processor, but it's not optimal for performance if we're actually executing
  // in an environment with more than one processor.
  if (should_warn_invalid_processor_id()) {
    log_warning(os)("Invalid processor id reported by the operating system "
                    "(got processor id %d, valid processor id range is 0-%d)",
                    id, processor_count() - 1);
    log_warning(os)("Falling back to assuming processor id is 0. "
                    "This could have a negative impact on performance.");
  }

  return 0;
}

void os::set_native_thread_name(const char *name) {
  if (Linux::_pthread_setname_np) {
    char buf [16]; // according to glibc manpage, 16 chars incl. '/0'
    snprintf(buf, sizeof(buf), "%s", name);
    buf[sizeof(buf) - 1] = '\0';
    const int rc = Linux::_pthread_setname_np(pthread_self(), buf);
    // ERANGE should not happen; all other errors should just be ignored.
    assert(rc != ERANGE, "pthread_setname_np failed");
  }
}

bool os::bind_to_processor(uint processor_id) {
  // Not yet implemented.
  return false;
}

////////////////////////////////////////////////////////////////////////////////
// debug support

bool os::find(address addr, outputStream* st) {
  Dl_info dlinfo;
  memset(&dlinfo, 0, sizeof(dlinfo));
  if (dladdr(addr, &dlinfo) != 0) {
    st->print(PTR_FORMAT ": ", p2i(addr));
    if (dlinfo.dli_sname != NULL && dlinfo.dli_saddr != NULL) {
      st->print("%s+" PTR_FORMAT, dlinfo.dli_sname,
                p2i(addr) - p2i(dlinfo.dli_saddr));
    } else if (dlinfo.dli_fbase != NULL) {
      st->print("<offset " PTR_FORMAT ">", p2i(addr) - p2i(dlinfo.dli_fbase));
    } else {
      st->print("<absolute address>");
    }
    if (dlinfo.dli_fname != NULL) {
      st->print(" in %s", dlinfo.dli_fname);
    }
    if (dlinfo.dli_fbase != NULL) {
      st->print(" at " PTR_FORMAT, p2i(dlinfo.dli_fbase));
    }
    st->cr();

    if (Verbose) {
      // decode some bytes around the PC
      address begin = clamp_address_in_page(addr-40, addr, os::vm_page_size());
      address end   = clamp_address_in_page(addr+40, addr, os::vm_page_size());
      address       lowest = (address) dlinfo.dli_sname;
      if (!lowest)  lowest = (address) dlinfo.dli_fbase;
      if (begin < lowest)  begin = lowest;
      Dl_info dlinfo2;
      if (dladdr(end, &dlinfo2) != 0 && dlinfo2.dli_saddr != dlinfo.dli_saddr
          && end > dlinfo2.dli_saddr && dlinfo2.dli_saddr > begin) {
        end = (address) dlinfo2.dli_saddr;
      }
      Disassembler::decode(begin, end, st);
    }
    return true;
  }
  return false;
}

////////////////////////////////////////////////////////////////////////////////
// misc

// This does not do anything on Linux. This is basically a hook for being
// able to use structured exception handling (thread-local exception filters)
// on, e.g., Win32.
void
os::os_exception_wrapper(java_call_t f, JavaValue* value, const methodHandle& method,
                         JavaCallArguments* args, JavaThread* thread) {
  f(value, method, args, thread);
}

void os::print_statistics() {
}

bool os::message_box(const char* title, const char* message) {
  int i;
  fdStream err(defaultStream::error_fd());
  for (i = 0; i < 78; i++) err.print_raw("=");
  err.cr();
  err.print_raw_cr(title);
  for (i = 0; i < 78; i++) err.print_raw("-");
  err.cr();
  err.print_raw_cr(message);
  for (i = 0; i < 78; i++) err.print_raw("=");
  err.cr();

  char buf[16];
  // Prevent process from exiting upon "read error" without consuming all CPU
  while (::read(0, buf, sizeof(buf)) <= 0) { ::sleep(100); }

  return buf[0] == 'y' || buf[0] == 'Y';
}

// Is a (classpath) directory empty?
bool os::dir_is_empty(const char* path) {
  DIR *dir = NULL;
  struct dirent *ptr;

  dir = opendir(path);
  if (dir == NULL) return true;

  // Scan the directory
  bool result = true;
  while (result && (ptr = readdir(dir)) != NULL) {
    if (strcmp(ptr->d_name, ".") != 0 && strcmp(ptr->d_name, "..") != 0) {
      result = false;
    }
  }
  closedir(dir);
  return result;
}

// This code originates from JDK's sysOpen and open64_w
// from src/solaris/hpi/src/system_md.c

int os::open(const char *path, int oflag, int mode) {
  if (strlen(path) > MAX_PATH - 1) {
    errno = ENAMETOOLONG;
    return -1;
  }

  // All file descriptors that are opened in the Java process and not
  // specifically destined for a subprocess should have the close-on-exec
  // flag set.  If we don't set it, then careless 3rd party native code
  // might fork and exec without closing all appropriate file descriptors
  // (e.g. as we do in closeDescriptors in UNIXProcess.c), and this in
  // turn might:
  //
  // - cause end-of-file to fail to be detected on some file
  //   descriptors, resulting in mysterious hangs, or
  //
  // - might cause an fopen in the subprocess to fail on a system
  //   suffering from bug 1085341.
  //
  // (Yes, the default setting of the close-on-exec flag is a Unix
  // design flaw)
  //
  // See:
  // 1085341: 32-bit stdio routines should support file descriptors >255
  // 4843136: (process) pipe file descriptor from Runtime.exec not being closed
  // 6339493: (process) Runtime.exec does not close all file descriptors on Solaris 9
  //
  // Modern Linux kernels (after 2.6.23 2007) support O_CLOEXEC with open().
  // O_CLOEXEC is preferable to using FD_CLOEXEC on an open file descriptor
  // because it saves a system call and removes a small window where the flag
  // is unset.  On ancient Linux kernels the O_CLOEXEC flag will be ignored
  // and we fall back to using FD_CLOEXEC (see below).
#ifdef O_CLOEXEC
  oflag |= O_CLOEXEC;
#endif

  int fd = ::open64(path, oflag, mode);
  if (fd == -1) return -1;

  //If the open succeeded, the file might still be a directory
  {
    struct stat64 buf64;
    int ret = ::fstat64(fd, &buf64);
    int st_mode = buf64.st_mode;

    if (ret != -1) {
      if ((st_mode & S_IFMT) == S_IFDIR) {
        errno = EISDIR;
        ::close(fd);
        return -1;
      }
    } else {
      ::close(fd);
      return -1;
    }
  }

#ifdef FD_CLOEXEC
  // Validate that the use of the O_CLOEXEC flag on open above worked.
  // With recent kernels, we will perform this check exactly once.
  static sig_atomic_t O_CLOEXEC_is_known_to_work = 0;
  if (!O_CLOEXEC_is_known_to_work) {
    int flags = ::fcntl(fd, F_GETFD);
    if (flags != -1) {
      if ((flags & FD_CLOEXEC) != 0)
        O_CLOEXEC_is_known_to_work = 1;
      else
        ::fcntl(fd, F_SETFD, flags | FD_CLOEXEC);
    }
  }
#endif

  return fd;
}


// create binary file, rewriting existing file if required
int os::create_binary_file(const char* path, bool rewrite_existing) {
  int oflags = O_WRONLY | O_CREAT;
  if (!rewrite_existing) {
    oflags |= O_EXCL;
  }
  return ::open64(path, oflags, S_IREAD | S_IWRITE);
}

// return current position of file pointer
jlong os::current_file_offset(int fd) {
  return (jlong)::lseek64(fd, (off64_t)0, SEEK_CUR);
}

// move file pointer to the specified offset
jlong os::seek_to_file_offset(int fd, jlong offset) {
  return (jlong)::lseek64(fd, (off64_t)offset, SEEK_SET);
}

// This code originates from JDK's sysAvailable
// from src/solaris/hpi/src/native_threads/src/sys_api_td.c

int os::available(int fd, jlong *bytes) {
  jlong cur, end;
  int mode;
  struct stat64 buf64;

  if (::fstat64(fd, &buf64) >= 0) {
    mode = buf64.st_mode;
    if (S_ISCHR(mode) || S_ISFIFO(mode) || S_ISSOCK(mode)) {
      int n;
      if (::ioctl(fd, FIONREAD, &n) >= 0) {
        *bytes = n;
        return 1;
      }
    }
  }
  if ((cur = ::lseek64(fd, 0L, SEEK_CUR)) == -1) {
    return 0;
  } else if ((end = ::lseek64(fd, 0L, SEEK_END)) == -1) {
    return 0;
  } else if (::lseek64(fd, cur, SEEK_SET) == -1) {
    return 0;
  }
  *bytes = end - cur;
  return 1;
}

// Map a block of memory.
char* os::pd_map_memory(int fd, const char* file_name, size_t file_offset,
                        char *addr, size_t bytes, bool read_only,
                        bool allow_exec) {
  int prot;
  int flags = MAP_PRIVATE;

  if (read_only) {
    prot = PROT_READ;
  } else {
    prot = PROT_READ | PROT_WRITE;
  }

  if (allow_exec) {
    prot |= PROT_EXEC;
  }

  if (addr != NULL) {
    flags |= MAP_FIXED;
  }

  char* mapped_address = (char*)mmap(addr, (size_t)bytes, prot, flags,
                                     fd, file_offset);
  if (mapped_address == MAP_FAILED) {
    return NULL;
  }
  return mapped_address;
}


// Remap a block of memory.
char* os::pd_remap_memory(int fd, const char* file_name, size_t file_offset,
                          char *addr, size_t bytes, bool read_only,
                          bool allow_exec) {
  // same as map_memory() on this OS
  return os::map_memory(fd, file_name, file_offset, addr, bytes, read_only,
                        allow_exec);
}


// Unmap a block of memory.
bool os::pd_unmap_memory(char* addr, size_t bytes) {
  return munmap(addr, bytes) == 0;
}

static jlong slow_thread_cpu_time(Thread *thread, bool user_sys_cpu_time);

static jlong fast_cpu_time(Thread *thread) {
    clockid_t clockid;
    int rc = os::Linux::pthread_getcpuclockid(thread->osthread()->pthread_id(),
                                              &clockid);
    if (rc == 0) {
      return os::Linux::fast_thread_cpu_time(clockid);
    } else {
      // It's possible to encounter a terminated native thread that failed
      // to detach itself from the VM - which should result in ESRCH.
      assert_status(rc == ESRCH, rc, "pthread_getcpuclockid failed");
      return -1;
    }
}

// current_thread_cpu_time(bool) and thread_cpu_time(Thread*, bool)
// are used by JVM M&M and JVMTI to get user+sys or user CPU time
// of a thread.
//
// current_thread_cpu_time() and thread_cpu_time(Thread*) returns
// the fast estimate available on the platform.

jlong os::current_thread_cpu_time() {
  if (os::Linux::supports_fast_thread_cpu_time()) {
    return os::Linux::fast_thread_cpu_time(CLOCK_THREAD_CPUTIME_ID);
  } else {
    // return user + sys since the cost is the same
    return slow_thread_cpu_time(Thread::current(), true /* user + sys */);
  }
}

jlong os::thread_cpu_time(Thread* thread) {
  // consistent with what current_thread_cpu_time() returns
  if (os::Linux::supports_fast_thread_cpu_time()) {
    return fast_cpu_time(thread);
  } else {
    return slow_thread_cpu_time(thread, true /* user + sys */);
  }
}

jlong os::current_thread_cpu_time(bool user_sys_cpu_time) {
  if (user_sys_cpu_time && os::Linux::supports_fast_thread_cpu_time()) {
    return os::Linux::fast_thread_cpu_time(CLOCK_THREAD_CPUTIME_ID);
  } else {
    return slow_thread_cpu_time(Thread::current(), user_sys_cpu_time);
  }
}

jlong os::thread_cpu_time(Thread *thread, bool user_sys_cpu_time) {
  if (user_sys_cpu_time && os::Linux::supports_fast_thread_cpu_time()) {
    return fast_cpu_time(thread);
  } else {
    return slow_thread_cpu_time(thread, user_sys_cpu_time);
  }
}

//  -1 on error.
static jlong slow_thread_cpu_time(Thread *thread, bool user_sys_cpu_time) {
  pid_t  tid = thread->osthread()->thread_id();
  char *s;
  char stat[2048];
  int statlen;
  char proc_name[64];
  int count;
  long sys_time, user_time;
  char cdummy;
  int idummy;
  long ldummy;
  FILE *fp;

  snprintf(proc_name, 64, "/proc/self/task/%d/stat", tid);
  fp = fopen(proc_name, "r");
  if (fp == NULL) return -1;
  statlen = fread(stat, 1, 2047, fp);
  stat[statlen] = '\0';
  fclose(fp);

  // Skip pid and the command string. Note that we could be dealing with
  // weird command names, e.g. user could decide to rename java launcher
  // to "java 1.4.2 :)", then the stat file would look like
  //                1234 (java 1.4.2 :)) R ... ...
  // We don't really need to know the command string, just find the last
  // occurrence of ")" and then start parsing from there. See bug 4726580.
  s = strrchr(stat, ')');
  if (s == NULL) return -1;

  // Skip blank chars
  do { s++; } while (s && isspace(*s));

  count = sscanf(s,"%c %d %d %d %d %d %lu %lu %lu %lu %lu %lu %lu",
                 &cdummy, &idummy, &idummy, &idummy, &idummy, &idummy,
                 &ldummy, &ldummy, &ldummy, &ldummy, &ldummy,
                 &user_time, &sys_time);
  if (count != 13) return -1;
  if (user_sys_cpu_time) {
    return ((jlong)sys_time + (jlong)user_time) * (1000000000 / clock_tics_per_sec);
  } else {
    return (jlong)user_time * (1000000000 / clock_tics_per_sec);
  }
}

void os::current_thread_cpu_time_info(jvmtiTimerInfo *info_ptr) {
  info_ptr->max_value = ALL_64_BITS;       // will not wrap in less than 64 bits
  info_ptr->may_skip_backward = false;     // elapsed time not wall time
  info_ptr->may_skip_forward = false;      // elapsed time not wall time
  info_ptr->kind = JVMTI_TIMER_TOTAL_CPU;  // user+system time is returned
}

void os::thread_cpu_time_info(jvmtiTimerInfo *info_ptr) {
  info_ptr->max_value = ALL_64_BITS;       // will not wrap in less than 64 bits
  info_ptr->may_skip_backward = false;     // elapsed time not wall time
  info_ptr->may_skip_forward = false;      // elapsed time not wall time
  info_ptr->kind = JVMTI_TIMER_TOTAL_CPU;  // user+system time is returned
}

bool os::is_thread_cpu_time_supported() {
  return true;
}

// System loadavg support.  Returns -1 if load average cannot be obtained.
// Linux doesn't yet have a (official) notion of processor sets,
// so just return the system wide load average.
int os::loadavg(double loadavg[], int nelem) {
  return ::getloadavg(loadavg, nelem);
}

void os::pause() {
  char filename[MAX_PATH];
  if (PauseAtStartupFile && PauseAtStartupFile[0]) {
    jio_snprintf(filename, MAX_PATH, "%s", PauseAtStartupFile);
  } else {
    jio_snprintf(filename, MAX_PATH, "./vm.paused.%d", current_process_id());
  }

  int fd = ::open(filename, O_WRONLY | O_CREAT | O_TRUNC, 0666);
  if (fd != -1) {
    struct stat buf;
    ::close(fd);
    while (::stat(filename, &buf) == 0) {
      (void)::poll(NULL, 0, 100);
    }
  } else {
    jio_fprintf(stderr,
                "Could not open pause file '%s', continuing immediately.\n", filename);
  }
}

// Get the default path to the core file
// Returns the length of the string
int os::get_core_path(char* buffer, size_t bufferSize) {
  /*
   * Max length of /proc/sys/kernel/core_pattern is 128 characters.
   * See https://www.kernel.org/doc/Documentation/sysctl/kernel.txt
   */
  const int core_pattern_len = 129;
  char core_pattern[core_pattern_len] = {0};

  int core_pattern_file = ::open("/proc/sys/kernel/core_pattern", O_RDONLY);
  if (core_pattern_file == -1) {
    return -1;
  }

  ssize_t ret = ::read(core_pattern_file, core_pattern, core_pattern_len);
  ::close(core_pattern_file);
  if (ret <= 0 || ret >= core_pattern_len || core_pattern[0] == '\n') {
    return -1;
  }
  if (core_pattern[ret-1] == '\n') {
    core_pattern[ret-1] = '\0';
  } else {
    core_pattern[ret] = '\0';
  }

  // Replace the %p in the core pattern with the process id. NOTE: we do this
  // only if the pattern doesn't start with "|", and we support only one %p in
  // the pattern.
  char *pid_pos = strstr(core_pattern, "%p");
  const char* tail = (pid_pos != NULL) ? (pid_pos + 2) : "";  // skip over the "%p"
  int written;

  if (core_pattern[0] == '/') {
    if (pid_pos != NULL) {
      *pid_pos = '\0';
      written = jio_snprintf(buffer, bufferSize, "%s%d%s", core_pattern,
                             current_process_id(), tail);
    } else {
      written = jio_snprintf(buffer, bufferSize, "%s", core_pattern);
    }
  } else {
    char cwd[PATH_MAX];

    const char* p = get_current_directory(cwd, PATH_MAX);
    if (p == NULL) {
      return -1;
    }

    if (core_pattern[0] == '|') {
      written = jio_snprintf(buffer, bufferSize,
                             "\"%s\" (or dumping to %s/core.%d)",
                             &core_pattern[1], p, current_process_id());
    } else if (pid_pos != NULL) {
      *pid_pos = '\0';
      written = jio_snprintf(buffer, bufferSize, "%s/%s%d%s", p, core_pattern,
                             current_process_id(), tail);
    } else {
      written = jio_snprintf(buffer, bufferSize, "%s/%s", p, core_pattern);
    }
  }

  if (written < 0) {
    return -1;
  }

  if (((size_t)written < bufferSize) && (pid_pos == NULL) && (core_pattern[0] != '|')) {
    int core_uses_pid_file = ::open("/proc/sys/kernel/core_uses_pid", O_RDONLY);

    if (core_uses_pid_file != -1) {
      char core_uses_pid = 0;
      ssize_t ret = ::read(core_uses_pid_file, &core_uses_pid, 1);
      ::close(core_uses_pid_file);

      if (core_uses_pid == '1') {
        jio_snprintf(buffer + written, bufferSize - written,
                                          ".%d", current_process_id());
      }
    }
  }

  return strlen(buffer);
}

bool os::start_debugging(char *buf, int buflen) {
  int len = (int)strlen(buf);
  char *p = &buf[len];

  jio_snprintf(p, buflen-len,
               "\n\n"
               "Do you want to debug the problem?\n\n"
               "To debug, run 'gdb /proc/%d/exe %d'; then switch to thread " UINTX_FORMAT " (" INTPTR_FORMAT ")\n"
               "Enter 'yes' to launch gdb automatically (PATH must include gdb)\n"
               "Otherwise, press RETURN to abort...",
               os::current_process_id(), os::current_process_id(),
               os::current_thread_id(), os::current_thread_id());

  bool yes = os::message_box("Unexpected Error", buf);

  if (yes) {
    // yes, user asked VM to launch debugger
    jio_snprintf(buf, sizeof(char)*buflen, "gdb /proc/%d/exe %d",
                 os::current_process_id(), os::current_process_id());

    os::fork_and_exec(buf);
    yes = false;
  }
  return yes;
}


// Java/Compiler thread:
//
//   Low memory addresses
// P0 +------------------------+
//    |                        |\  Java thread created by VM does not have glibc
//    |    glibc guard page    | - guard page, attached Java thread usually has
//    |                        |/  1 glibc guard page.
// P1 +------------------------+ Thread::stack_base() - Thread::stack_size()
//    |                        |\
//    |  HotSpot Guard Pages   | - red, yellow and reserved pages
//    |                        |/
//    +------------------------+ StackOverflow::stack_reserved_zone_base()
//    |                        |\
//    |      Normal Stack      | -
//    |                        |/
// P2 +------------------------+ Thread::stack_base()
//
// Non-Java thread:
//
//   Low memory addresses
// P0 +------------------------+
//    |                        |\
//    |  glibc guard page      | - usually 1 page
//    |                        |/
// P1 +------------------------+ Thread::stack_base() - Thread::stack_size()
//    |                        |\
//    |      Normal Stack      | -
//    |                        |/
// P2 +------------------------+ Thread::stack_base()
//
// ** P1 (aka bottom) and size (P2 = P1 - size) are the address and stack size
//    returned from pthread_attr_getstack().
// ** Due to NPTL implementation error, linux takes the glibc guard page out
//    of the stack size given in pthread_attr. We work around this for
//    threads created by the VM. (We adapt bottom to be P1 and size accordingly.)
//
#ifndef ZERO
static void current_stack_region(address * bottom, size_t * size) {
  if (os::is_primordial_thread()) {
    // primordial thread needs special handling because pthread_getattr_np()
    // may return bogus value.
    *bottom = os::Linux::initial_thread_stack_bottom();
    *size   = os::Linux::initial_thread_stack_size();
  } else {
    pthread_attr_t attr;

    int rslt = pthread_getattr_np(pthread_self(), &attr);

    // JVM needs to know exact stack location, abort if it fails
    if (rslt != 0) {
      if (rslt == ENOMEM) {
        vm_exit_out_of_memory(0, OOM_MMAP_ERROR, "pthread_getattr_np");
      } else {
        fatal("pthread_getattr_np failed with error = %d", rslt);
      }
    }

    if (pthread_attr_getstack(&attr, (void **)bottom, size) != 0) {
      fatal("Cannot locate current stack attributes!");
    }

    // Work around NPTL stack guard error.
    size_t guard_size = 0;
    rslt = pthread_attr_getguardsize(&attr, &guard_size);
    if (rslt != 0) {
      fatal("pthread_attr_getguardsize failed with error = %d", rslt);
    }
    *bottom += guard_size;
    *size   -= guard_size;

    pthread_attr_destroy(&attr);

  }
  assert(os::current_stack_pointer() >= *bottom &&
         os::current_stack_pointer() < *bottom + *size, "just checking");
}

address os::current_stack_base() {
  address bottom;
  size_t size;
  current_stack_region(&bottom, &size);
  return (bottom + size);
}

size_t os::current_stack_size() {
  // This stack size includes the usable stack and HotSpot guard pages
  // (for the threads that have Hotspot guard pages).
  address bottom;
  size_t size;
  current_stack_region(&bottom, &size);
  return size;
}
#endif

static inline struct timespec get_mtime(const char* filename) {
  struct stat st;
  int ret = os::stat(filename, &st);
  assert(ret == 0, "failed to stat() file '%s': %s", filename, os::strerror(errno));
  return st.st_mtim;
}

int os::compare_file_modified_times(const char* file1, const char* file2) {
  struct timespec filetime1 = get_mtime(file1);
  struct timespec filetime2 = get_mtime(file2);
  int diff = filetime1.tv_sec - filetime2.tv_sec;
  if (diff == 0) {
    return filetime1.tv_nsec - filetime2.tv_nsec;
  }
  return diff;
}

bool os::supports_map_sync() {
  return true;
}

<<<<<<< HEAD
static void trace_cr(const char* msg, ...) {
  if (CRTrace) {
    va_list ap;
    va_start(ap, msg);
    tty->print("CR: ");
    tty->vprint_cr(msg, ap);
    va_end(ap);
  }
}

void os::Linux::vm_create_start() {
  if (!CRaCCheckpointTo) {
    return;
  }
  _vm_inited_fds.initialize();
}

/* taken from criu, that took this from kernel */
#define NFS_PREF ".nfs"
#define NFS_PREF_LEN ((unsigned)sizeof(NFS_PREF) - 1)
#define NFS_FILEID_LEN ((unsigned)sizeof(uint64_t) << 1)
#define NFS_COUNTER_LEN ((unsigned)sizeof(unsigned int) << 1)
#define NFS_LEN (NFS_PREF_LEN + NFS_FILEID_LEN + NFS_COUNTER_LEN)
static bool nfs_silly_rename(char* path) {
  char *sep = strrchr(path, '/');
  char *base = sep ? sep + 1 : path;
  if (strncmp(base, NFS_PREF, NFS_PREF_LEN)) {
    return false;
  }
  for (unsigned i = NFS_PREF_LEN; i < NFS_LEN; ++i) {
    if (!isxdigit(base[i])) {
      return false;
    }
  }
  return true;
}

static int readfdlink(int fd, char *link, size_t len) {
  char fdpath[64];
  snprintf(fdpath, sizeof(fdpath), "/proc/self/fd/%d", fd);
  int ret = readlink(fdpath, link, len);
  if (ret == -1) {
    return ret;
  }
  link[(unsigned)ret < len ? ret : len - 1] = '\0';
  return ret;
}

static bool same_stat(struct stat* st1, struct stat* st2) {
  return st1->st_dev == st2->st_dev &&
         st1->st_ino == st2->st_ino;
}

bool FdsInfo::same_fd(int fd1, int fd2) {
  if (!same_stat(get_stat(fd1), get_stat(fd2))) {
    return false;
  }

  int flags1 = fcntl(fd1, F_GETFL);
  int flags2 = fcntl(fd2, F_GETFL);
  if (flags1 != flags2) {
    return false;
  }

  const int test_flag = O_NONBLOCK;
  const int new_flags1 = flags1 ^ test_flag;
  fcntl(fd1, F_SETFL, new_flags1);
  if (fcntl(fd1, F_GETFL) != new_flags1) {
    // flag write ignored or handled differently,
    // don't know what to do
    return false;
  }

  const int new_flags2 = fcntl(fd2, F_GETFL);
  const bool are_same = new_flags1 == new_flags2;

  fcntl(fd1, flags1);

  return are_same;
}

void FdsInfo::initialize() {
  assert(!inited(), "should be called only once");

  const int max_fd = sysconf(_SC_OPEN_MAX);
  _fdinfos = NEW_C_HEAP_ARRAY(fdinfo, max_fd, mtInternal);
  int last_fd = -1;

  for (int i = 0; i < max_fd; ++i) {
    fdinfo* info = _fdinfos + i;
    int r = fstat(i, &info->stat);
    if (r == -1) {
      info->state = CLOSED;
      continue;
    }
    info->state = ROOT; // can be changed to DUP_OF_0 + N below
    info->mark = 0;
    last_fd = i;
  }
  _len = last_fd + 1;
  _fdinfos = REALLOC_C_HEAP_ARRAY(fdinfo, _fdinfos, _len, mtInternal);

  for (int i = 0; i < _len; ++i) {
    for (int j = 0; j < i; ++j) {
      if (get_state(j) == ROOT && same_fd(i, j)) {
        _fdinfos[i].state = (state_t)(DUP_OF_0 + j);
        break;
      }
    }

    if (get_state(i) == ROOT) {
      char fdpath[PATH_MAX];
      int r = readfdlink(i, fdpath, sizeof(fdpath));
      guarantee(-1 != r, "can't stat fd");
      if (get_stat(i)->st_nlink == 0 ||
          strstr(fdpath, "(deleted)") ||
          nfs_silly_rename(fdpath)) {
        mark(i, FdsInfo::M_CANT_RESTORE);
      }
    }
  }
}

static void mark_classpath_entry(FdsInfo *fds, char* cp) {
  struct stat st;
  if (-1 == stat(cp, &st)) {
    return;
  }
  for (int i = 0; i < fds->len(); ++i) {
    if (same_stat(&st, fds->get_stat(i))) {
      fds->mark(i, FdsInfo::M_CLASSPATH);
    }
  }
}

static void do_classpaths(void (*fn)(FdsInfo*, char*), FdsInfo *fds, char* classpath) {
  assert(SafepointSynchronize::is_at_safepoint(),
      "can't do nasty things with sysclasspath");
  char *cp = classpath;
  char *n;
  while ((n = strchr(cp, ':'))) {
    *n = '\0';
    fn(fds, cp);
    *n = ':';
    cp = n + 1;
  }
  mark_classpath_entry(fds, cp);
}


static void mark_all_in(FdsInfo *fds, char* dirpath) {
  DIR *dir = os::opendir(dirpath);
  if (!dir) {
    return;
  }

  struct dirent* dent;
  while ((dent = os::readdir(dir))) {
    for (int i = 0; i < fds->len(); ++i) {
      if (fds->get_state(i) != FdsInfo::ROOT) {
        continue;
      }
      struct stat* fstat = fds->get_stat(i);
      if (dent->d_ino == fstat->st_ino) {
        fds->mark(i, FdsInfo::M_CLASSPATH);
      }
    }
  }

  os::closedir(dir);
}

static void mark_persistent(FdsInfo *fds) {
  if (!_persistent_resources) {
    return;
  }

  for (int i = 0; i < _persistent_resources->length(); ++i) {
    PersistentResourceDesc* pr = _persistent_resources->adr_at(i);
    int fd = pr->_fd;
    if (fds->len() <= fd) {
      break;
    }
    if (fds->get_state(fd) != FdsInfo::ROOT) {
      continue;
    }
    struct stat* st = fds->get_stat(fd);
    if (st->st_dev == pr->_st_dev && st->st_ino == pr->_st_ino) {
      fds->mark(fd, FdsInfo::M_PERSISTENT);
    }
  }

  delete _persistent_resources;
  _persistent_resources = NULL;
}

static void cr_util_path(char* path, int len) {
  os::jvm_path(path, len);
  // path is ".../lib/server/libjvm.so"
  for (int i = 0; i < 2; ++i) {
    char *after_elem = strrchr(path, '/');
    *after_elem = '\0';
  }
}

static const char* compute_criu(const char *util_path) {
  if (_criu) {
    return _criu;
  }

#define SUF "criu"
  const size_t criulen = strlen(util_path) + 1 + sizeof(SUF);
  char *criu = NEW_C_HEAP_ARRAY(char, criulen, mtInternal);
  assert(criu != NULL, "JVM should fail");
  int r = jio_snprintf(criu, criulen, "%s/" SUF, util_path);
#undef SUF
  assert(r < (int)criulen, "len miscalc");

  struct stat dummy;
  if (0 == stat(criu, &dummy)) {
    _criu = criu;
  } else {
    FREE_C_HEAP_ARRAY(char, criu);
    warning("Could not find %s: %s", criu, strerror(errno));
    // use system one
    _criu = "criu";
  }
  return _criu;
}

static int call_criu() {
  char util_path[JVM_MAXPATHLEN];
  cr_util_path(util_path, sizeof(util_path));

  const char* criu = compute_criu(util_path);

  pid_t jvm = getpid();

  char cmd[3 * JVM_MAXPATHLEN];
  if ((int)sizeof(cmd) <= snprintf(cmd, sizeof(cmd),
        "%s dump"
        " -t %d"
        " -D %s"
        " --action-script %s/action-script"
        " --shell-job"
        " -v4 -o dump4.log", // -D without -W makes criu cd to image dir for logs
        criu, jvm, CRaCCheckpointTo, util_path)) {
    trace_cr("can't fit CRIU cmd");
    return -1;
  }

  if (fork()) {
    // main JVM
    wait(NULL);
    return 0;
  }

  pid_t parent_before = getpid();

  // child
  if (fork()) {
    exit(0);
  }
  // grand-child
  pid_t parent = getppid();
  int tries = 300;
  while (parent != 1 && 0 < tries--) {
    ::usleep(10);
    parent = getppid();
  }

  if (parent == parent_before) {
    trace_cr("can't move out of JVM process hierarchy");
    union sigval sv = { .sival_int = -1 };
    sigqueue(jvm, RESTORE_SIGNAL, sv);
    exit(0);
  }

  int cmdres = system(cmd);
  if (cmdres < 0 || !WIFEXITED(cmdres) || WEXITSTATUS(cmdres)) {
    trace_cr("%s call failed", criu);
    union sigval sv = { .sival_int = -1 };
    sigqueue(jvm, RESTORE_SIGNAL, sv);
    exit(0);
  }
  exit(0);
}

static int checkpoint_restore(FdsInfo* fds) {

  if (CRAllowToSkipCheckpoint) {
    trace_cr("Skip Checkpoint");
    return JVM_CHECKPOINT_OK;
  }

  trace_cr("Checkpoint ...");

  int criu_res = call_criu();
  if (criu_res < 0) {
    return JVM_CHECKPOINT_ERROR;
  }

  sigset_t waitmask;
  sigemptyset(&waitmask);
  sigaddset(&waitmask, RESTORE_SIGNAL);

  siginfo_t info;
  int sig;
  do {
    sig = sigwaitinfo(&waitmask, &info);
  } while (sig == -1 && errno == EINTR);
  assert(sig == RESTORE_SIGNAL, "got what requested");

  if (CRTraceStartupTime) {
    tty->print_cr("STARTUPTIME " JLONG_FORMAT " restore-native", os::javaTimeNanos());
  }

  if (info.si_code != SI_QUEUE || info.si_int < 0) {
    tty->print_cr("JVM: invalid info for restore provided (may be failed checkpoint)");
    return JVM_CHECKPOINT_ERROR;
  }

  return info.si_int;
}

static const char* stat2strtype(mode_t mode) {
  switch (mode & S_IFMT) {
  case S_IFSOCK: return "socket";
  case S_IFLNK:  return "symlink";
  case S_IFREG:  return "regular";
  case S_IFBLK:  return "block";
  case S_IFDIR:  return "directory";
  case S_IFCHR:  return "character";
  case S_IFIFO:  return "fifo";
  default:       break;
  }
  return "unknown";
}

static int stat2stfail(mode_t mode) {
  switch (mode & S_IFMT) {
  case S_IFSOCK:
    return JVM_CR_FAIL_SOCK;
  case S_IFLNK:
  case S_IFREG:
  case S_IFBLK:
  case S_IFDIR:
  case S_IFCHR:
    return JVM_CR_FAIL_FILE;
  case S_IFIFO:
    return JVM_CR_FAIL_PIPE;
  default:
    break;
  }
  return JVM_CR_FAIL;
}

static bool find_sock_details(int sockino, const char* base, bool v6, char* buf, size_t sz) {
  char filename[16];
  snprintf(filename, sizeof(filename), "/proc/net/%s", base);
  FILE* f = fopen(filename, "r");
  if (!f) {
    return false;
  }
  int r = fscanf(f, "%*[^\n]");
  if (r) {} // suppress warn unused gcc diagnostic

  char la[33], ra[33];
  int lp, rp;
  int ino;
  //   sl  local_address         remote_address        st   tx_queue rx_queue tr tm->when retrnsmt   uid  timeout inode
  //    0: 0100007F:08AE         00000000:0000         0A   00000000:00000000 00:00000000 00000000  1000        0 2988639
  //  %4d: %08X%08X%08X%08X:%04X %08X%08X%08X%08X:%04X %02X %08X:%08X         %02X:%08lX  %08X       %5u      %8d %d
  bool eof;
  do {
    eof = EOF == fscanf(f, "%*d: %[^:]:%X %[^:]:%X %*X %*X:%*X %*X:%*X %*X %*d %*d %d%*[^\n]\n",
        la, &lp, ra, &rp, &ino);
  } while (ino != sockino && !eof);
  fclose(f);

  if (ino != sockino) {
    return false;
  }

  struct in6_addr a6l, a6r;
  struct in_addr a4l, a4r;
  if (v6) {
    for (int i = 0; i < 4; ++i) {
      sscanf(la + i * 8, "%8" PRIX32, a6l.s6_addr32 + i);
      sscanf(ra + i * 8, "%8" PRIX32, a6r.s6_addr32 + i);
    }
  } else {
    sscanf(la, "%" PRIX32, &a4l.s_addr);
    sscanf(ra, "%" PRIX32, &a4r.s_addr);
  }

  int const af = v6 ? AF_INET6 : AF_INET;
  void* const laddr = v6 ? (void*)&a6l : (void*)&a4l;
  void* const raddr = v6 ? (void*)&a6r : (void*)&a4r;
  char lstrb[48], rstrb[48];
  const char* const lstr = ::inet_ntop(af, laddr, lstrb, sizeof(lstrb)) ? lstrb : "NONE";
  const char* const rstr = ::inet_ntop(af, raddr, rstrb, sizeof(rstrb)) ? rstrb : "NONE";
  int msgsz = snprintf(buf, sz, "%s localAddr %s localPort %d remoteAddr %s remotePort %d",
        base, lstr, lp, rstr, rp);
  return msgsz < (int)sz;
}

static const char* sock_details(const char* details, char* buf, size_t sz) {
  int sockino;
  if (sscanf(details, "socket:[%d]", &sockino) <= 0) {
    return details;
  }

  const char* bases[] = { "tcp", "udp", "tcp6", "udp6", NULL };
  for (const char** b = bases; *b; ++b) {
    if (find_sock_details(sockino, *b, 2 <= b - bases, buf, sz)) {
      return buf;
    }
  }

  return details;
}


void VM_Crac::doit() {

  AttachListener::abort();

  FdsInfo fds;
  do_classpaths(mark_classpath_entry, &fds, Arguments::get_sysclasspath());
  do_classpaths(mark_classpath_entry, &fds, Arguments::get_appclasspath());
  do_classpaths(mark_all_in, &fds, Arguments::get_ext_dirs());
  mark_persistent(&fds);

  bool ok = true;
  for (int i = 0; i < fds.len(); ++i) {
    if (fds.get_state(i) == FdsInfo::CLOSED) {
      continue;
    }

    char detailsbuf[128];
    int linkret = readfdlink(i, detailsbuf, sizeof(detailsbuf));
    const char* details = 0 < linkret ? detailsbuf : "";
    if (CRPrintResourcesOnCheckpoint) {
      tty->print("JVM: FD fd=%d type=%s: details1=\"%s\" ",
          i, stat2strtype(fds.get_stat(i)->st_mode), details);
    }

    if (_vm_inited_fds.get_state(i, FdsInfo::CLOSED) != FdsInfo::CLOSED) {
      if (CRPrintResourcesOnCheckpoint) {
        tty->print_cr("OK: inherited from process env");
      }
      continue;
    }

    struct stat* st = fds.get_stat(i);
    if (S_ISCHR(st->st_mode)) {
      const int mjr = major(st->st_rdev);
      const int mnr = minor(st->st_rdev);
      if (mjr == 1 && (mnr == 8 || mnr == 9)) {
        if (CRPrintResourcesOnCheckpoint) {
          tty->print_cr("OK: always available, random or urandom");
        }
        continue;
      }
    }

    if (fds.check(i, FdsInfo::M_CLASSPATH) && !fds.check(i, FdsInfo::M_CANT_RESTORE)) {
      if (CRPrintResourcesOnCheckpoint) {
        tty->print_cr("OK: in classpath");
      }
      continue;
    }

    if (fds.check(i, FdsInfo::M_PERSISTENT)) {
      if (CRPrintResourcesOnCheckpoint) {
        tty->print_cr("OK: assured persistent");
      }
      continue;
    }

    if (CRPrintResourcesOnCheckpoint) {
      tty->print("BAD: opened by application");
    }
    ok = false;

    if (S_ISSOCK(st->st_mode)) {
      details = sock_details(details, detailsbuf, sizeof(detailsbuf));
      if (CRPrintResourcesOnCheckpoint) {
        tty->print(" details2=\"%s\" ", details);
      }
    }

    if (CRPrintResourcesOnCheckpoint) {
      tty->cr();
    }
    char* msg = NEW_C_HEAP_ARRAY(char, strlen(details) + 1, mtInternal);
    strcpy(msg, details);
    _failures->append(CracFailDep(stat2stfail(st->st_mode & S_IFMT), msg));
  }

  if (!ok && CRHeapDumpOnCheckpointException) {
    HeapDumper::dump_heap();
  }

  if (!ok && CRDoThrowCheckpointException) {
    return;
  }

  if (!PerfMemoryLinux::checkpoint(CRaCCheckpointTo)) {
    return;
  }

  int ret = checkpoint_restore(&fds);
  if (ret == JVM_CHECKPOINT_ERROR) {
    PerfMemoryLinux::checkpoint_fail();
    return;
  }

  PerfMemoryLinux::restore();

  _ok = true;
}

void os::Linux::register_persistent_fd(int fd, int st_dev, int st_ino) {
  if (!CRaCCheckpointTo) {
    return;
  }
  if (!_persistent_resources) {
    _persistent_resources = new (ResourceObj::C_HEAP, mtInternal)
      GrowableArray<PersistentResourceDesc>(0, true/*C_heap*/);
  }
  int dup = -1;
  int i = 0;
  while (i < _persistent_resources->length()) {
    int pfd = _persistent_resources->adr_at(i)->_fd;
    if (pfd == fd) {
      dup = i;
      break;
    } else if (fd < pfd) {
      break;
    }
    ++i;
  }

  if (0 <= dup) {
    _persistent_resources->at_put(dup, PersistentResourceDesc(fd, st_dev, st_ino));
  } else {
    _persistent_resources->insert_before(i, PersistentResourceDesc(fd, st_dev, st_ino));
  }
}

void os::Linux::deregister_persistent_fd(int fd, int st_dev, int st_ino) {
  if (!CRaCCheckpointTo) {
    return;
  }
  if (!_persistent_resources) {
    return;
  }
  int i = 0;
  while (i < _persistent_resources->length()) {
    PersistentResourceDesc* pr = _persistent_resources->adr_at(i);
    if (pr->_fd == fd && pr->_st_dev == (dev_t)st_dev && pr->_st_ino == (ino_t)st_ino) {
      break;
    }
  }
  if (i < _persistent_resources->length()) {
    _persistent_resources->remove_at(i);
  }
}

bool os::Linux::prepare_checkpoint() {
  struct stat st;

  if (0 == stat(CRaCCheckpointTo, &st)) {
    if ((st.st_mode & S_IFMT) != S_IFDIR) {
      warning("%s: not a directory", CRaCCheckpointTo);
      return false;
    }
  } else {
    if (-1 == mkdir(CRaCCheckpointTo, 0700)) {
      warning("cannot create %s: %s", CRaCCheckpointTo, strerror(errno));
      return false;
    }
    if (-1 == rmdir(CRaCCheckpointTo)) {
      warning("cannot cleanup after check: %s", strerror(errno));
      // not fatal
    }
  }

  return true;
}

static Handle ret_cr(int ret, Handle codes, Handle msgs, TRAPS) {
  objArrayOop bundleObj = oopFactory::new_objectArray(3, CHECK_NH);
  objArrayHandle bundle(THREAD, bundleObj);
  jvalue jval = { .i = ret };
  oop retObj = java_lang_boxing_object::create(T_INT, &jval, CHECK_NH);
  bundle->obj_at_put(0, retObj);
  bundle->obj_at_put(1, codes());
  bundle->obj_at_put(2, msgs());
  return bundle;
}

static Handle ret_cr(int ret, TRAPS) {
  return ret_cr(ret, Handle(), Handle(), THREAD);
}

/** Checkpoint main entry.
 */
Handle os::Linux::checkpoint(TRAPS) {
  if (!CRaCCheckpointTo) {
    return ret_cr(JVM_CHECKPOINT_NONE, THREAD);
  }

  if (-1 == mkdir(CRaCCheckpointTo, 0700) && errno != EEXIST) {
    warning("cannot create %s: %s", CRaCCheckpointTo, strerror(errno));
    return ret_cr(JVM_CHECKPOINT_NONE, THREAD);
  }

  Universe::heap()->set_cleanup_unused(true);
  Universe::heap()->collect(GCCause::_full_gc_alot);
  Universe::heap()->set_cleanup_unused(false);

  VM_Crac cr;
  {
    MutexLocker ml(Heap_lock);
    VMThread::execute(&cr);
  }
  if (cr.ok()) {
    return ret_cr(JVM_CHECKPOINT_OK, THREAD);
  }

  GrowableArray<CracFailDep>* failures = cr.failures();

  typeArrayOop codesObj = oopFactory::new_intArray(failures->length(), CHECK_NH);
  typeArrayHandle codes(THREAD, codesObj);
  objArrayOop msgsObj = oopFactory::new_objArray(SystemDictionary::String_klass(), failures->length(), CHECK_NH);
  objArrayHandle msgs(THREAD, msgsObj);

  for (int i = 0; i < failures->length(); ++i) {
    codes->int_at_put(i, failures->at(i)._type);
    oop msgObj = java_lang_String::create_oop_from_str(failures->at(i)._msg, CHECK_NH);
    FREE_C_HEAP_ARRAY(char, failures->at(i)._msg);
    msgs->obj_at_put(i, msgObj);
  }

  return ret_cr(JVM_CHECKPOINT_ERROR, codes, msgs, THREAD);
}

static char* add_arg(char** begin_p, char* end, const char *fmt, ...) {
  char* begin = *begin_p;

  va_list va;
  va_start(va, fmt);

  int len = vsnprintf(begin, end - begin, fmt, va);
  if (end <= begin + len) {
    return NULL;
  }
  *begin_p = begin + len + 1;
  return begin;
}

void os::Linux::restore() {
  struct stat st;

  char util_path[JVM_MAXPATHLEN];
  cr_util_path(util_path, sizeof(util_path));

  const char *criu = compute_criu(util_path);

  char tempbuf[4 * JVM_MAXPATHLEN];
  char* end = tempbuf + sizeof(tempbuf);
  char* bufp = tempbuf;

  snprintf(bufp, end - bufp, "%s/cppath", CRaCRestoreFrom);
  int fd_cppath = ::open(bufp, O_RDONLY);
  if (fd_cppath < 0) {
    trace_cr("no valid image to restore: %s", CRaCRestoreFrom);
    return;
  }
  int cppathlen = read(fd_cppath, bufp, end - bufp);
  close(fd_cppath);

  char *cppath = bufp;
  if (cppathlen < 0) {
    warning("cannot read image: %s", strerror(errno));
    return;
  }
  if (cppathlen == end - bufp) {
    warning("invalid image: content too long");
    return;
  }
  bufp[cppathlen] = '\0';
  bufp += cppathlen + 1;

  char* restore_script = add_arg(&bufp, end, "%s/action-script", util_path);
  if (!restore_script) {
    warning("cannot format restore_script path");
    return;
  }

  char* wait = add_arg(&bufp, end, "%s/wait", util_path);
  if (!wait) {
    warning("cannot format action-script path");
    return;
  }

  snprintf(bufp, end - bufp, "%s/%s", CRaCRestoreFrom, PerfMemoryLinux::perfdata_name());
  int fd_perfdata = ::open(bufp, O_RDWR);
  char* inherit_perfdata = NULL;
  if (0 < fd_perfdata) {
    inherit_perfdata = add_arg(&bufp, end, "fd[%d]:%s/%s",
        fd_perfdata,
        cppath[0] == '/' ? cppath + 1 : cppath,
        PerfMemoryLinux::perfdata_name());
  }

  if (CRTraceStartupTime) {
    tty->print_cr("STARTUPTIME " JLONG_FORMAT " criu-call", os::javaTimeNanos());
  }

  const char* args[32];
  const char** argp = args;
  *argp++ = criu;
  *argp++ = "restore";
  *argp++ = "-W";
  *argp++ = ".";
  if (inherit_perfdata) {
    *argp++ = "--inherit-fd";
    *argp++ = inherit_perfdata;
  }
  *argp++ = "--shell-job";
  *argp++ = "--action-script";
  *argp++ = restore_script;
  *argp++ = "-D";
  *argp++ = CRaCRestoreFrom;
  *argp++ = "-v1";
  *argp++ = "--exec-cmd";
  *argp++ = "--";
  *argp++ = wait;
  *argp++ = NULL;
  guarantee(argp - args < (int)ARRAY_SIZE(args), "args overflow");

  execvp(criu, (char**)args);
  warning("cannot execute \"%s restore ...\" (%s)", criu, strerror(errno));
}

/////////////// Unit tests ///////////////

#ifndef PRODUCT

class TestReserveMemorySpecial : AllStatic {
 public:
  static void small_page_write(void* addr, size_t size) {
    size_t page_size = os::vm_page_size();

    char* end = (char*)addr + size;
    for (char* p = (char*)addr; p < end; p += page_size) {
      *p = 1;
    }
  }

  static void test_reserve_memory_special_huge_tlbfs_only(size_t size) {
    if (!UseHugeTLBFS) {
      return;
    }

    char* addr = os::Linux::reserve_memory_special_huge_tlbfs_only(size, NULL, false);

    if (addr != NULL) {
      small_page_write(addr, size);

      os::Linux::release_memory_special_huge_tlbfs(addr, size);
    }
  }

  static void test_reserve_memory_special_huge_tlbfs_only() {
    if (!UseHugeTLBFS) {
      return;
    }

    size_t lp = os::large_page_size();

    for (size_t size = lp; size <= lp * 10; size += lp) {
      test_reserve_memory_special_huge_tlbfs_only(size);
    }
  }

  static void test_reserve_memory_special_huge_tlbfs_mixed() {
    size_t lp = os::large_page_size();
    size_t ag = os::vm_allocation_granularity();

    // sizes to test
    const size_t sizes[] = {
      lp, lp + ag, lp + lp / 2, lp * 2,
      lp * 2 + ag, lp * 2 - ag, lp * 2 + lp / 2,
      lp * 10, lp * 10 + lp / 2
    };
    const int num_sizes = sizeof(sizes) / sizeof(size_t);

    // For each size/alignment combination, we test three scenarios:
    // 1) with req_addr == NULL
    // 2) with a non-null req_addr at which we expect to successfully allocate
    // 3) with a non-null req_addr which contains a pre-existing mapping, at which we
    //    expect the allocation to either fail or to ignore req_addr

    // Pre-allocate two areas; they shall be as large as the largest allocation
    //  and aligned to the largest alignment we will be testing.
    const size_t mapping_size = sizes[num_sizes - 1] * 2;
    char* const mapping1 = (char*) ::mmap(NULL, mapping_size,
      PROT_NONE, MAP_PRIVATE|MAP_ANONYMOUS|MAP_NORESERVE,
      -1, 0);
    assert(mapping1 != MAP_FAILED, "should work");

    char* const mapping2 = (char*) ::mmap(NULL, mapping_size,
      PROT_NONE, MAP_PRIVATE|MAP_ANONYMOUS|MAP_NORESERVE,
      -1, 0);
    assert(mapping2 != MAP_FAILED, "should work");

    // Unmap the first mapping, but leave the second mapping intact: the first
    // mapping will serve as a value for a "good" req_addr (case 2). The second
    // mapping, still intact, as "bad" req_addr (case 3).
    ::munmap(mapping1, mapping_size);

    // Case 1
    for (int i = 0; i < num_sizes; i++) {
      const size_t size = sizes[i];
      for (size_t alignment = ag; is_aligned(size, alignment); alignment *= 2) {
        char* p = os::Linux::reserve_memory_special_huge_tlbfs_mixed(size, alignment, NULL, false);
        if (p != NULL) {
          assert(is_aligned(p, alignment), "must be");
          small_page_write(p, size);
          os::Linux::release_memory_special_huge_tlbfs(p, size);
=======
void os::print_memory_mappings(char* addr, size_t bytes, outputStream* st) {
  unsigned long long start = (unsigned long long)addr;
  unsigned long long end = start + bytes;
  FILE* f = ::fopen("/proc/self/maps", "r");
  int num_found = 0;
  if (f != NULL) {
    st->print("Range [%llx-%llx) contains: ", start, end);
    char line[512];
    while(fgets(line, sizeof(line), f) == line) {
      unsigned long long a1 = 0;
      unsigned long long a2 = 0;
      if (::sscanf(line, "%llx-%llx", &a1, &a2) == 2) {
        // Lets print out every range which touches ours.
        if ((a1 >= start && a1 < end) || // left leg in
            (a2 >= start && a2 < end) || // right leg in
            (a1 < start && a2 >= end)) { // superimposition
          num_found ++;
          st->print("%s", line); // line includes \n
>>>>>>> dfacda48
        }
      }
    }
    ::fclose(f);
    if (num_found == 0) {
      st->print("nothing.");
    }
    st->cr();
  }
}<|MERGE_RESOLUTION|>--- conflicted
+++ resolved
@@ -1,10 +1,6 @@
 /*
-<<<<<<< HEAD
- * Copyright (c) 1999, 2019, Oracle and/or its affiliates. All rights reserved.
- * Copyright (c) 2017, 2020, Azul Systems, Inc. All rights reserved.
-=======
  * Copyright (c) 1999, 2021, Oracle and/or its affiliates. All rights reserved.
->>>>>>> dfacda48
+ * Copyright (c) 2017, 2021, Azul Systems, Inc. All rights reserved.
  * DO NOT ALTER OR REMOVE COPYRIGHT NOTICES OR THIS FILE HEADER.
  *
  * This code is free software; you can redistribute it and/or modify it
@@ -39,11 +35,7 @@
 #include "logging/log.hpp"
 #include "logging/logStream.hpp"
 #include "memory/allocation.inline.hpp"
-<<<<<<< HEAD
-#include "memory/filemap.hpp"
 #include "memory/oopFactory.hpp"
-=======
->>>>>>> dfacda48
 #include "oops/oop.inline.hpp"
 #include "oops/typeArrayOop.inline.hpp"
 #include "os_linux.inline.hpp"
@@ -75,11 +67,8 @@
 #include "runtime/vm_version.hpp"
 #include "signals_posix.hpp"
 #include "semaphore_posix.hpp"
-<<<<<<< HEAD
 #include "services/attachListener.hpp"
 #include "services/heapDumper.hpp"
-=======
->>>>>>> dfacda48
 #include "services/memTracker.hpp"
 #include "services/runtimeService.hpp"
 #include "utilities/align.hpp"
@@ -99,6 +88,7 @@
 # include <sys/stat.h>
 # include <sys/select.h>
 # include <sys/sysmacros.h>
+# include <sys/wait.h>
 # include <pthread.h>
 # include <signal.h>
 # include <endian.h>
@@ -125,14 +115,11 @@
 # include <stdint.h>
 # include <inttypes.h>
 # include <sys/ioctl.h>
-<<<<<<< HEAD
 # include <libgen.h>
-=======
 # include <linux/elf-em.h>
 #ifdef __GLIBC__
 # include <malloc.h>
 #endif
->>>>>>> dfacda48
 
 #ifndef _GNU_SOURCE
   #define _GNU_SOURCE
@@ -301,7 +288,7 @@
  public:
   VM_Crac() :
     _ok(false),
-    _failures(new (ResourceObj::C_HEAP, mtInternal) GrowableArray<CracFailDep>(0, true/*C_heap*/))
+    _failures(new (ResourceObj::C_HEAP, mtInternal) GrowableArray<CracFailDep>(0, mtInternal))
   { }
 
   ~VM_Crac() {
@@ -350,24 +337,11 @@
 // avoid this
 static bool suppress_primordial_thread_resolution = false;
 
-<<<<<<< HEAD
-// For diagnostics to print a message once. see run_periodic_checks
-static sigset_t check_signal_done;
-static bool check_signals = true;
-
-// Signal number used to suspend/resume a thread
-
-// do not use any signal number less than SIGSEGV, see 4355769
-static int SR_signum = SIGUSR2;
-sigset_t SR_sigset;
+// utility functions
 
 FdsInfo _vm_inited_fds(false);
 
 static GrowableArray<PersistentResourceDesc>* _persistent_resources = NULL;
-
-=======
->>>>>>> dfacda48
-// utility functions
 
 julong os::available_memory() {
   return Linux::available_memory();
@@ -696,102 +670,6 @@
   // use debugger to set breakpoint here
 }
 
-<<<<<<< HEAD
-////////////////////////////////////////////////////////////////////////////////
-// signal support
-
-debug_only(static bool signal_sets_initialized = false);
-static sigset_t unblocked_sigs, blocked_sigs, vm_sigs;
-
-void os::Linux::signal_sets_init() {
-  // Should also have an assertion stating we are still single-threaded.
-  assert(!signal_sets_initialized, "Already initialized");
-  // Fill in signals that are necessarily unblocked for all threads in
-  // the VM. Currently, we unblock the following signals:
-  // SHUTDOWN{1,2,3}_SIGNAL: for shutdown hooks support (unless over-ridden
-  //                         by -Xrs (=ReduceSignalUsage));
-  // BREAK_SIGNAL which is unblocked only by the VM thread and blocked by all
-  // other threads. The "ReduceSignalUsage" boolean tells us not to alter
-  // the dispositions or masks wrt these signals.
-  // Programs embedding the VM that want to use the above signals for their
-  // own purposes must, at this time, use the "-Xrs" option to prevent
-  // interference with shutdown hooks and BREAK_SIGNAL thread dumping.
-  // (See bug 4345157, and other related bugs).
-  // In reality, though, unblocking these signals is really a nop, since
-  // these signals are not blocked by default.
-  sigemptyset(&unblocked_sigs);
-  sigaddset(&unblocked_sigs, SIGILL);
-  sigaddset(&unblocked_sigs, SIGSEGV);
-  sigaddset(&unblocked_sigs, SIGBUS);
-  sigaddset(&unblocked_sigs, SIGFPE);
-#if defined(PPC64)
-  sigaddset(&unblocked_sigs, SIGTRAP);
-#endif
-  sigaddset(&unblocked_sigs, SR_signum);
-
-  if (!ReduceSignalUsage) {
-    if (!os::Posix::is_sig_ignored(SHUTDOWN1_SIGNAL)) {
-      sigaddset(&unblocked_sigs, SHUTDOWN1_SIGNAL);
-    }
-    if (!os::Posix::is_sig_ignored(SHUTDOWN2_SIGNAL)) {
-      sigaddset(&unblocked_sigs, SHUTDOWN2_SIGNAL);
-    }
-    if (!os::Posix::is_sig_ignored(SHUTDOWN3_SIGNAL)) {
-      sigaddset(&unblocked_sigs, SHUTDOWN3_SIGNAL);
-    }
-  }
-  // Fill in signals that are blocked by all but the VM thread.
-  sigemptyset(&vm_sigs);
-  if (!ReduceSignalUsage) {
-    sigaddset(&vm_sigs, BREAK_SIGNAL);
-  }
-
-  sigemptyset(&blocked_sigs);
-  sigaddset(&blocked_sigs, RESTORE_SIGNAL);
-
-  debug_only(signal_sets_initialized = true);
-
-}
-
-// These are signals that are unblocked while a thread is running Java.
-// (For some reason, they get blocked by default.)
-sigset_t* os::Linux::unblocked_signals() {
-  assert(signal_sets_initialized, "Not initialized");
-  return &unblocked_sigs;
-}
-
-// These are the signals that are blocked while a (non-VM) thread is
-// running Java. Only the VM thread handles these signals.
-sigset_t* os::Linux::vm_signals() {
-  assert(signal_sets_initialized, "Not initialized");
-  return &vm_sigs;
-}
-
-void os::Linux::hotspot_sigmask(Thread* thread) {
-
-  //Save caller's signal mask before setting VM signal mask
-  sigset_t caller_sigmask;
-  pthread_sigmask(SIG_BLOCK, NULL, &caller_sigmask);
-
-  OSThread* osthread = thread->osthread();
-  osthread->set_caller_sigmask(caller_sigmask);
-
-  pthread_sigmask(SIG_UNBLOCK, os::Linux::unblocked_signals(), NULL);
-  pthread_sigmask(SIG_BLOCK, &blocked_sigs, NULL);
-
-  if (!ReduceSignalUsage) {
-    if (thread->is_VM_thread()) {
-      // Only the VM thread handles BREAK_SIGNAL ...
-      pthread_sigmask(SIG_UNBLOCK, vm_signals(), NULL);
-    } else {
-      // ... all other threads block BREAK_SIGNAL
-      pthread_sigmask(SIG_BLOCK, vm_signals(), NULL);
-    }
-  }
-}
-
-=======
->>>>>>> dfacda48
 //////////////////////////////////////////////////////////////////////////////
 // detecting pthread library
 
@@ -5713,7 +5591,6 @@
   return true;
 }
 
-<<<<<<< HEAD
 static void trace_cr(const char* msg, ...) {
   if (CRTrace) {
     va_list ap;
@@ -5967,7 +5844,7 @@
 
   if (fork()) {
     // main JVM
-    wait(NULL);
+    ::wait(NULL);
     return 0;
   }
 
@@ -6244,7 +6121,7 @@
   }
   if (!_persistent_resources) {
     _persistent_resources = new (ResourceObj::C_HEAP, mtInternal)
-      GrowableArray<PersistentResourceDesc>(0, true/*C_heap*/);
+      GrowableArray<PersistentResourceDesc>(0, mtInternal);
   }
   int dup = -1;
   int i = 0;
@@ -6351,7 +6228,7 @@
 
   typeArrayOop codesObj = oopFactory::new_intArray(failures->length(), CHECK_NH);
   typeArrayHandle codes(THREAD, codesObj);
-  objArrayOop msgsObj = oopFactory::new_objArray(SystemDictionary::String_klass(), failures->length(), CHECK_NH);
+  objArrayOop msgsObj = oopFactory::new_objArray(vmClasses::String_klass(), failures->length(), CHECK_NH);
   objArrayHandle msgs(THREAD, msgsObj);
 
   for (int i = 0; i < failures->length(); ++i) {
@@ -6463,93 +6340,6 @@
   warning("cannot execute \"%s restore ...\" (%s)", criu, strerror(errno));
 }
 
-/////////////// Unit tests ///////////////
-
-#ifndef PRODUCT
-
-class TestReserveMemorySpecial : AllStatic {
- public:
-  static void small_page_write(void* addr, size_t size) {
-    size_t page_size = os::vm_page_size();
-
-    char* end = (char*)addr + size;
-    for (char* p = (char*)addr; p < end; p += page_size) {
-      *p = 1;
-    }
-  }
-
-  static void test_reserve_memory_special_huge_tlbfs_only(size_t size) {
-    if (!UseHugeTLBFS) {
-      return;
-    }
-
-    char* addr = os::Linux::reserve_memory_special_huge_tlbfs_only(size, NULL, false);
-
-    if (addr != NULL) {
-      small_page_write(addr, size);
-
-      os::Linux::release_memory_special_huge_tlbfs(addr, size);
-    }
-  }
-
-  static void test_reserve_memory_special_huge_tlbfs_only() {
-    if (!UseHugeTLBFS) {
-      return;
-    }
-
-    size_t lp = os::large_page_size();
-
-    for (size_t size = lp; size <= lp * 10; size += lp) {
-      test_reserve_memory_special_huge_tlbfs_only(size);
-    }
-  }
-
-  static void test_reserve_memory_special_huge_tlbfs_mixed() {
-    size_t lp = os::large_page_size();
-    size_t ag = os::vm_allocation_granularity();
-
-    // sizes to test
-    const size_t sizes[] = {
-      lp, lp + ag, lp + lp / 2, lp * 2,
-      lp * 2 + ag, lp * 2 - ag, lp * 2 + lp / 2,
-      lp * 10, lp * 10 + lp / 2
-    };
-    const int num_sizes = sizeof(sizes) / sizeof(size_t);
-
-    // For each size/alignment combination, we test three scenarios:
-    // 1) with req_addr == NULL
-    // 2) with a non-null req_addr at which we expect to successfully allocate
-    // 3) with a non-null req_addr which contains a pre-existing mapping, at which we
-    //    expect the allocation to either fail or to ignore req_addr
-
-    // Pre-allocate two areas; they shall be as large as the largest allocation
-    //  and aligned to the largest alignment we will be testing.
-    const size_t mapping_size = sizes[num_sizes - 1] * 2;
-    char* const mapping1 = (char*) ::mmap(NULL, mapping_size,
-      PROT_NONE, MAP_PRIVATE|MAP_ANONYMOUS|MAP_NORESERVE,
-      -1, 0);
-    assert(mapping1 != MAP_FAILED, "should work");
-
-    char* const mapping2 = (char*) ::mmap(NULL, mapping_size,
-      PROT_NONE, MAP_PRIVATE|MAP_ANONYMOUS|MAP_NORESERVE,
-      -1, 0);
-    assert(mapping2 != MAP_FAILED, "should work");
-
-    // Unmap the first mapping, but leave the second mapping intact: the first
-    // mapping will serve as a value for a "good" req_addr (case 2). The second
-    // mapping, still intact, as "bad" req_addr (case 3).
-    ::munmap(mapping1, mapping_size);
-
-    // Case 1
-    for (int i = 0; i < num_sizes; i++) {
-      const size_t size = sizes[i];
-      for (size_t alignment = ag; is_aligned(size, alignment); alignment *= 2) {
-        char* p = os::Linux::reserve_memory_special_huge_tlbfs_mixed(size, alignment, NULL, false);
-        if (p != NULL) {
-          assert(is_aligned(p, alignment), "must be");
-          small_page_write(p, size);
-          os::Linux::release_memory_special_huge_tlbfs(p, size);
-=======
 void os::print_memory_mappings(char* addr, size_t bytes, outputStream* st) {
   unsigned long long start = (unsigned long long)addr;
   unsigned long long end = start + bytes;
@@ -6568,7 +6358,6 @@
             (a1 < start && a2 >= end)) { // superimposition
           num_found ++;
           st->print("%s", line); // line includes \n
->>>>>>> dfacda48
         }
       }
     }
