--- conflicted
+++ resolved
@@ -1,11 +1,7 @@
 /*
-<<<<<<< HEAD
- * Copyright (c) 1999, 2021, Oracle and/or its affiliates. All rights reserved.
- * Copyright (c) 2017, 2022, Azul Systems, Inc. All rights reserved.
-=======
  * Copyright (c) 1999, 2024, Oracle and/or its affiliates. All rights reserved.
  * Copyright (c) 2015, 2024 SAP SE. All rights reserved.
->>>>>>> 833f65ec
+ * Copyright (c) 2017, 2022, Azul Systems, Inc. All rights reserved.
  * DO NOT ALTER OR REMOVE COPYRIGHT NOTICES OR THIS FILE HEADER.
  *
  * This code is free software; you can redistribute it and/or modify it
