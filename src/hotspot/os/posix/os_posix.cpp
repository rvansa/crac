/*
 * Copyright (c) 1999, 2023, Oracle and/or its affiliates. All rights reserved.
 * DO NOT ALTER OR REMOVE COPYRIGHT NOTICES OR THIS FILE HEADER.
 *
 * This code is free software; you can redistribute it and/or modify it
 * under the terms of the GNU General Public License version 2 only, as
 * published by the Free Software Foundation.
 *
 * This code is distributed in the hope that it will be useful, but WITHOUT
 * ANY WARRANTY; without even the implied warranty of MERCHANTABILITY or
 * FITNESS FOR A PARTICULAR PURPOSE.  See the GNU General Public License
 * version 2 for more details (a copy is included in the LICENSE file that
 * accompanied this code).
 *
 * You should have received a copy of the GNU General Public License version
 * 2 along with this work; if not, write to the Free Software Foundation,
 * Inc., 51 Franklin St, Fifth Floor, Boston, MA 02110-1301 USA.
 *
 * Please contact Oracle, 500 Oracle Parkway, Redwood Shores, CA 94065 USA
 * or visit www.oracle.com if you need additional information or have any
 * questions.
 *
 */

#include "classfile/classLoader.hpp"
#include "jvm.h"
#include "jvmtifiles/jvmti.h"
#include "logging/log.hpp"
#include "memory/allocation.inline.hpp"
#include "os_posix.inline.hpp"
#include "runtime/globals_extension.hpp"
#include "runtime/osThread.hpp"
#include "runtime/frame.inline.hpp"
#include "runtime/interfaceSupport.inline.hpp"
#include "runtime/sharedRuntime.hpp"
#include "services/attachListener.hpp"
#include "services/memTracker.hpp"
#include "runtime/arguments.hpp"
#include "runtime/atomic.hpp"
#include "runtime/crac.hpp"
#include "runtime/java.hpp"
#include "runtime/orderAccess.hpp"
#include "runtime/park.hpp"
#include "runtime/perfMemory.hpp"
#include "utilities/align.hpp"
#include "utilities/debug.hpp"
#include "utilities/defaultStream.hpp"
#include "utilities/events.hpp"
#include "utilities/formatBuffer.hpp"
#include "utilities/globalDefinitions.hpp"
#include "utilities/macros.hpp"
#include "utilities/vmError.hpp"
#ifdef AIX
#include "loadlib_aix.hpp"
#endif
#ifdef LINUX
#include "os_linux.hpp"
#endif

#include <dirent.h>
#include <dlfcn.h>
#include <grp.h>
#include <locale.h>
#include <netdb.h>
#include <pwd.h>
#include <pthread.h>
#include <signal.h>
#include <sys/mman.h>
#include <sys/resource.h>
#include <sys/socket.h>
#include <spawn.h>
#include <sys/time.h>
#include <sys/times.h>
#include <sys/types.h>
#include <sys/utsname.h>
#include <sys/wait.h>
#include <time.h>
#include <unistd.h>
#include <utmpx.h>

#ifdef __APPLE__
  #include <crt_externs.h>
#endif

#define ROOT_UID 0

#ifndef MAP_ANONYMOUS
  #define MAP_ANONYMOUS MAP_ANON
#endif

static jlong initial_time_count = 0;

static int clock_tics_per_sec = 100;

// Platform minimum stack allowed
size_t os::_os_min_stack_allowed = PTHREAD_STACK_MIN;

// Check core dump limit and report possible place where core can be found
void os::check_dump_limit(char* buffer, size_t bufferSize) {
  if (!FLAG_IS_DEFAULT(CreateCoredumpOnCrash) && !CreateCoredumpOnCrash) {
    jio_snprintf(buffer, bufferSize, "CreateCoredumpOnCrash is disabled from command line");
    VMError::record_coredump_status(buffer, false);
    return;
  }

  int n;
  struct rlimit rlim;
  bool success;

  char core_path[PATH_MAX];
  n = get_core_path(core_path, PATH_MAX);

  if (n <= 0) {
    jio_snprintf(buffer, bufferSize, "core.%d (may not exist)", current_process_id());
    success = true;
#ifdef LINUX
  } else if (core_path[0] == '"') { // redirect to user process
    jio_snprintf(buffer, bufferSize, "Core dumps may be processed with %s", core_path);
    success = true;
#endif
  } else if (getrlimit(RLIMIT_CORE, &rlim) != 0) {
    jio_snprintf(buffer, bufferSize, "%s (may not exist)", core_path);
    success = true;
  } else {
    switch(rlim.rlim_cur) {
      case RLIM_INFINITY:
        jio_snprintf(buffer, bufferSize, "%s", core_path);
        success = true;
        break;
      case 0:
        jio_snprintf(buffer, bufferSize, "Core dumps have been disabled. To enable core dumping, try \"ulimit -c unlimited\" before starting Java again");
        success = false;
        break;
      default:
        jio_snprintf(buffer, bufferSize, "%s (max size " UINT64_FORMAT " k). To ensure a full core dump, try \"ulimit -c unlimited\" before starting Java again", core_path, uint64_t(rlim.rlim_cur) / K);
        success = true;
        break;
    }
  }

  VMError::record_coredump_status(buffer, success);
}

int os::get_native_stack(address* stack, int frames, int toSkip) {
  int frame_idx = 0;
  int num_of_frames;  // number of frames captured
  frame fr = os::current_frame();
  while (fr.pc() && frame_idx < frames) {
    if (toSkip > 0) {
      toSkip --;
    } else {
      stack[frame_idx ++] = fr.pc();
    }
    if (fr.fp() == nullptr || fr.cb() != nullptr ||
        fr.sender_pc() == nullptr || os::is_first_C_frame(&fr)) break;

    if (fr.sender_pc() && !os::is_first_C_frame(&fr)) {
      fr = os::get_sender_for_C_frame(&fr);
    } else {
      break;
    }
  }
  num_of_frames = frame_idx;
  for (; frame_idx < frames; frame_idx ++) {
    stack[frame_idx] = nullptr;
  }

  return num_of_frames;
}

int os::get_last_error() {
  return errno;
}

size_t os::lasterror(char *buf, size_t len) {
  if (errno == 0)  return 0;

  const char *s = os::strerror(errno);
  size_t n = ::strlen(s);
  if (n >= len) {
    n = len - 1;
  }
  ::strncpy(buf, s, n);
  buf[n] = '\0';
  return n;
}

// Return true if user is running as root.
bool os::have_special_privileges() {
  static bool privileges = (getuid() != geteuid()) || (getgid() != getegid());
  return privileges;
}

void os::wait_for_keypress_at_exit(void) {
  // don't do anything on posix platforms
  return;
}

int os::create_file_for_heap(const char* dir) {
  int fd;

#if defined(LINUX) && defined(O_TMPFILE)
  char* native_dir = os::strdup(dir);
  if (native_dir == nullptr) {
    vm_exit_during_initialization(err_msg("strdup failed during creation of backing file for heap (%s)", os::strerror(errno)));
    return -1;
  }
  os::native_path(native_dir);
  fd = os::open(dir, O_TMPFILE | O_RDWR, S_IRUSR | S_IWUSR);
  os::free(native_dir);

  if (fd == -1)
#endif
  {
    const char name_template[] = "/jvmheap.XXXXXX";

    size_t fullname_len = strlen(dir) + strlen(name_template);
    char *fullname = (char*)os::malloc(fullname_len + 1, mtInternal);
    if (fullname == nullptr) {
      vm_exit_during_initialization(err_msg("Malloc failed during creation of backing file for heap (%s)", os::strerror(errno)));
      return -1;
    }
    int n = snprintf(fullname, fullname_len + 1, "%s%s", dir, name_template);
    assert((size_t)n == fullname_len, "Unexpected number of characters in string");

    os::native_path(fullname);

    // create a new file.
    fd = mkstemp(fullname);

    if (fd < 0) {
      warning("Could not create file for heap with template %s", fullname);
      os::free(fullname);
      return -1;
    } else {
      // delete the name from the filesystem. When 'fd' is closed, the file (and space) will be deleted.
      int ret = unlink(fullname);
      assert_with_errno(ret == 0, "unlink returned error");
    }

    os::free(fullname);
  }

  return fd;
}

// Is a (classpath) directory empty?
bool os::dir_is_empty(const char* path) {
  DIR *dir = nullptr;
  struct dirent *ptr;

  dir = ::opendir(path);
  if (dir == nullptr) return true;

  // Scan the directory
  bool result = true;
  while (result && (ptr = ::readdir(dir)) != nullptr) {
    if (strcmp(ptr->d_name, ".") != 0 && strcmp(ptr->d_name, "..") != 0) {
      result = false;
    }
  }
  ::closedir(dir);
  return result;
}

static char* reserve_mmapped_memory(size_t bytes, char* requested_addr) {
  char * addr;
  int flags = MAP_PRIVATE NOT_AIX( | MAP_NORESERVE ) | MAP_ANONYMOUS;
  if (requested_addr != nullptr) {
    assert((uintptr_t)requested_addr % os::vm_page_size() == 0, "Requested address should be aligned to OS page size");
    flags |= MAP_FIXED;
  }

  // Map reserved/uncommitted pages PROT_NONE so we fail early if we
  // touch an uncommitted page. Otherwise, the read/write might
  // succeed if we have enough swap space to back the physical page.
  addr = (char*)::mmap(requested_addr, bytes, PROT_NONE,
                       flags, -1, 0);

  if (addr != MAP_FAILED) {
    MemTracker::record_virtual_memory_reserve((address)addr, bytes, CALLER_PC);
    return addr;
  }
  return nullptr;
}

static int util_posix_fallocate(int fd, off_t offset, off_t len) {
#ifdef __APPLE__
  fstore_t store = { F_ALLOCATECONTIG, F_PEOFPOSMODE, 0, len };
  // First we try to get a continuous chunk of disk space
  int ret = fcntl(fd, F_PREALLOCATE, &store);
  if (ret == -1) {
    // Maybe we are too fragmented, try to allocate non-continuous range
    store.fst_flags = F_ALLOCATEALL;
    ret = fcntl(fd, F_PREALLOCATE, &store);
  }
  if(ret != -1) {
    return ftruncate(fd, len);
  }
  return -1;
#else
  return posix_fallocate(fd, offset, len);
#endif
}

// Map the given address range to the provided file descriptor.
char* os::map_memory_to_file(char* base, size_t size, int fd) {
  assert(fd != -1, "File descriptor is not valid");

  // allocate space for the file
  int ret = util_posix_fallocate(fd, 0, (off_t)size);
  if (ret != 0) {
    vm_exit_during_initialization(err_msg("Error in mapping Java heap at the given filesystem directory. error(%d)", ret));
    return nullptr;
  }

  int prot = PROT_READ | PROT_WRITE;
  int flags = MAP_SHARED;
  if (base != nullptr) {
    flags |= MAP_FIXED;
  }
  char* addr = (char*)mmap(base, size, prot, flags, fd, 0);

  if (addr == MAP_FAILED) {
    warning("Failed mmap to file. (%s)", os::strerror(errno));
    return nullptr;
  }
  if (base != nullptr && addr != base) {
    if (!os::release_memory(addr, size)) {
      warning("Could not release memory on unsuccessful file mapping");
    }
    return nullptr;
  }
  return addr;
}

char* os::replace_existing_mapping_with_file_mapping(char* base, size_t size, int fd) {
  assert(fd != -1, "File descriptor is not valid");
  assert(base != nullptr, "Base cannot be null");

  return map_memory_to_file(base, size, fd);
}

static size_t calculate_aligned_extra_size(size_t size, size_t alignment) {
  assert((alignment & (os::vm_allocation_granularity() - 1)) == 0,
      "Alignment must be a multiple of allocation granularity (page size)");
  assert((size & (alignment -1)) == 0, "size must be 'alignment' aligned");

  size_t extra_size = size + alignment;
  assert(extra_size >= size, "overflow, size is too large to allow alignment");
  return extra_size;
}

// After a bigger chunk was mapped, unmaps start and end parts to get the requested alignment.
static char* chop_extra_memory(size_t size, size_t alignment, char* extra_base, size_t extra_size) {
  // Do manual alignment
  char* aligned_base = align_up(extra_base, alignment);

  // [  |                                       |  ]
  // ^ extra_base
  //    ^ extra_base + begin_offset == aligned_base
  //     extra_base + begin_offset + size       ^
  //                       extra_base + extra_size ^
  // |<>| == begin_offset
  //                              end_offset == |<>|
  size_t begin_offset = aligned_base - extra_base;
  size_t end_offset = (extra_base + extra_size) - (aligned_base + size);

  if (begin_offset > 0) {
      os::release_memory(extra_base, begin_offset);
  }

  if (end_offset > 0) {
      os::release_memory(extra_base + begin_offset + size, end_offset);
  }

  return aligned_base;
}

// Multiple threads can race in this code, and can remap over each other with MAP_FIXED,
// so on posix, unmap the section at the start and at the end of the chunk that we mapped
// rather than unmapping and remapping the whole chunk to get requested alignment.
char* os::reserve_memory_aligned(size_t size, size_t alignment, bool exec) {
  size_t extra_size = calculate_aligned_extra_size(size, alignment);
  char* extra_base = os::reserve_memory(extra_size, exec);
  if (extra_base == nullptr) {
    return nullptr;
  }
  return chop_extra_memory(size, alignment, extra_base, extra_size);
}

char* os::map_memory_to_file_aligned(size_t size, size_t alignment, int file_desc) {
  size_t extra_size = calculate_aligned_extra_size(size, alignment);
  // For file mapping, we do not call os:map_memory_to_file(size,fd) since:
  // - we later chop away parts of the mapping using os::release_memory and that could fail if the
  //   original mmap call had been tied to an fd.
  // - The memory API os::reserve_memory uses is an implementation detail. It may (and usually is)
  //   mmap but it also may System V shared memory which cannot be uncommitted as a whole, so
  //   chopping off and unmapping excess bits back and front (see below) would not work.
  char* extra_base = reserve_mmapped_memory(extra_size, nullptr);
  if (extra_base == nullptr) {
    return nullptr;
  }
  char* aligned_base = chop_extra_memory(size, alignment, extra_base, extra_size);
  // After we have an aligned address, we can replace anonymous mapping with file mapping
  if (replace_existing_mapping_with_file_mapping(aligned_base, size, file_desc) == nullptr) {
    vm_exit_during_initialization(err_msg("Error in mapping Java heap at the given filesystem directory"));
  }
  MemTracker::record_virtual_memory_commit((address)aligned_base, size, CALLER_PC);
  return aligned_base;
}

int os::vsnprintf(char* buf, size_t len, const char* fmt, va_list args) {
  // All supported POSIX platforms provide C99 semantics.
  ALLOW_C_FUNCTION(::vsnprintf, int result = ::vsnprintf(buf, len, fmt, args);)
  // If an encoding error occurred (result < 0) then it's not clear
  // whether the buffer is NUL terminated, so ensure it is.
  if ((result < 0) && (len > 0)) {
    buf[len - 1] = '\0';
  }
  return result;
}

int os::get_fileno(FILE* fp) {
  return NOT_AIX(::)fileno(fp);
}

struct tm* os::gmtime_pd(const time_t* clock, struct tm*  res) {
  return gmtime_r(clock, res);
}

void os::Posix::print_load_average(outputStream* st) {
  st->print("load average: ");
  double loadavg[3];
  int res = os::loadavg(loadavg, 3);
  if (res != -1) {
    st->print("%0.02f %0.02f %0.02f", loadavg[0], loadavg[1], loadavg[2]);
  } else {
    st->print(" Unavailable");
  }
  st->cr();
}

// boot/uptime information;
// unfortunately it does not work on macOS and Linux because the utx chain has no entry
// for reboot at least on my test machines
void os::Posix::print_uptime_info(outputStream* st) {
  int bootsec = -1;
  int currsec = time(nullptr);
  struct utmpx* ent;
  setutxent();
  while ((ent = getutxent())) {
    if (!strcmp("system boot", ent->ut_line)) {
      bootsec = ent->ut_tv.tv_sec;
      break;
    }
  }

  if (bootsec != -1) {
    os::print_dhm(st, "OS uptime:", (long) (currsec-bootsec));
  }
}

static void print_rlimit(outputStream* st, const char* msg,
                         int resource, bool output_k = false) {
  struct rlimit rlim;

  st->print(" %s ", msg);
  int res = getrlimit(resource, &rlim);
  if (res == -1) {
    st->print("could not obtain value");
  } else {
    // soft limit
    if (rlim.rlim_cur == RLIM_INFINITY) { st->print("infinity"); }
    else {
      if (output_k) { st->print(UINT64_FORMAT "k", uint64_t(rlim.rlim_cur) / K); }
      else { st->print(UINT64_FORMAT, uint64_t(rlim.rlim_cur)); }
    }
    // hard limit
    st->print("/");
    if (rlim.rlim_max == RLIM_INFINITY) { st->print("infinity"); }
    else {
      if (output_k) { st->print(UINT64_FORMAT "k", uint64_t(rlim.rlim_max) / K); }
      else { st->print(UINT64_FORMAT, uint64_t(rlim.rlim_max)); }
    }
  }
}

void os::Posix::print_rlimit_info(outputStream* st) {
  st->print("rlimit (soft/hard):");
  print_rlimit(st, "STACK", RLIMIT_STACK, true);
  print_rlimit(st, ", CORE", RLIMIT_CORE, true);

#if defined(AIX)
  st->print(", NPROC ");
  st->print("%d", sysconf(_SC_CHILD_MAX));

  print_rlimit(st, ", THREADS", RLIMIT_THREADS);
#else
  print_rlimit(st, ", NPROC", RLIMIT_NPROC);
#endif

  print_rlimit(st, ", NOFILE", RLIMIT_NOFILE);
  print_rlimit(st, ", AS", RLIMIT_AS, true);
  print_rlimit(st, ", CPU", RLIMIT_CPU);
  print_rlimit(st, ", DATA", RLIMIT_DATA, true);

  // maximum size of files that the process may create
  print_rlimit(st, ", FSIZE", RLIMIT_FSIZE, true);

#if defined(LINUX) || defined(__APPLE__)
  // maximum number of bytes of memory that may be locked into RAM
  // (rounded down to the nearest  multiple of system pagesize)
  print_rlimit(st, ", MEMLOCK", RLIMIT_MEMLOCK, true);
#endif

  // MacOS; The maximum size (in bytes) to which a process's resident set size may grow.
#if defined(__APPLE__)
  print_rlimit(st, ", RSS", RLIMIT_RSS, true);
#endif

  st->cr();
}

void os::Posix::print_uname_info(outputStream* st) {
  // kernel
  st->print("uname: ");
  struct utsname name;
  uname(&name);
  st->print("%s ", name.sysname);
#ifdef ASSERT
  st->print("%s ", name.nodename);
#endif
  st->print("%s ", name.release);
  st->print("%s ", name.version);
  st->print("%s", name.machine);
  st->cr();
}

void os::Posix::print_umask(outputStream* st, mode_t umsk) {
  st->print((umsk & S_IRUSR) ? "r" : "-");
  st->print((umsk & S_IWUSR) ? "w" : "-");
  st->print((umsk & S_IXUSR) ? "x" : "-");
  st->print((umsk & S_IRGRP) ? "r" : "-");
  st->print((umsk & S_IWGRP) ? "w" : "-");
  st->print((umsk & S_IXGRP) ? "x" : "-");
  st->print((umsk & S_IROTH) ? "r" : "-");
  st->print((umsk & S_IWOTH) ? "w" : "-");
  st->print((umsk & S_IXOTH) ? "x" : "-");
}

void os::print_user_info(outputStream* st) {
  unsigned id = (unsigned) ::getuid();
  st->print("uid  : %u ", id);
  id = (unsigned) ::geteuid();
  st->print("euid : %u ", id);
  id = (unsigned) ::getgid();
  st->print("gid  : %u ", id);
  id = (unsigned) ::getegid();
  st->print_cr("egid : %u", id);
  st->cr();

  mode_t umsk = ::umask(0);
  ::umask(umsk);
  st->print("umask: %04o (", (unsigned) umsk);
  os::Posix::print_umask(st, umsk);
  st->print_cr(")");
  st->cr();
}

// Print all active locale categories, one line each
void os::print_active_locale(outputStream* st) {
  st->print_cr("Active Locale:");
  // Posix is quiet about how exactly LC_ALL is implemented.
  // Just print it out too, in case LC_ALL is held separately
  // from the individual categories.
  #define LOCALE_CAT_DO(f) \
    f(LC_ALL) \
    f(LC_COLLATE) \
    f(LC_CTYPE) \
    f(LC_MESSAGES) \
    f(LC_MONETARY) \
    f(LC_NUMERIC) \
    f(LC_TIME)
  #define XX(cat) { cat, #cat },
  const struct { int c; const char* name; } categories[] = {
      LOCALE_CAT_DO(XX)
      { -1, nullptr }
  };
  #undef XX
  #undef LOCALE_CAT_DO
  for (int i = 0; categories[i].c != -1; i ++) {
    const char* locale = setlocale(categories[i].c, nullptr);
    st->print_cr("%s=%s", categories[i].name,
                 ((locale != nullptr) ? locale : "<unknown>"));
  }
}

void os::print_jni_name_prefix_on(outputStream* st, int args_size) {
  // no prefix required
}

void os::print_jni_name_suffix_on(outputStream* st, int args_size) {
  // no suffix required
}

bool os::get_host_name(char* buf, size_t buflen) {
  struct utsname name;
  uname(&name);
  jio_snprintf(buf, buflen, "%s", name.nodename);
  return true;
}

#ifndef _LP64
// Helper, on 32bit, for os::has_allocatable_memory_limit
static bool is_allocatable(size_t s) {
  if (s < 2 * G) {
    return true;
  }
  // Use raw anonymous mmap here; no need to go through any
  // of our reservation layers. We will unmap right away.
  void* p = ::mmap(nullptr, s, PROT_NONE,
                   MAP_PRIVATE | MAP_NORESERVE | MAP_ANONYMOUS, -1, 0);
  if (p == MAP_FAILED) {
    return false;
  } else {
    ::munmap(p, s);
    return true;
  }
}
#endif // !_LP64


bool os::has_allocatable_memory_limit(size_t* limit) {
  struct rlimit rlim;
  int getrlimit_res = getrlimit(RLIMIT_AS, &rlim);
  // if there was an error when calling getrlimit, assume that there is no limitation
  // on virtual memory.
  bool result;
  if ((getrlimit_res != 0) || (rlim.rlim_cur == RLIM_INFINITY)) {
    result = false;
  } else {
    *limit = (size_t)rlim.rlim_cur;
    result = true;
  }
#ifdef _LP64
  return result;
#else
  // arbitrary virtual space limit for 32 bit Unices found by testing. If
  // getrlimit above returned a limit, bound it with this limit. Otherwise
  // directly use it.
  const size_t max_virtual_limit = 3800*M;
  if (result) {
    *limit = MIN2(*limit, max_virtual_limit);
  } else {
    *limit = max_virtual_limit;
  }

  // bound by actually allocatable memory. The algorithm uses two bounds, an
  // upper and a lower limit. The upper limit is the current highest amount of
  // memory that could not be allocated, the lower limit is the current highest
  // amount of memory that could be allocated.
  // The algorithm iteratively refines the result by halving the difference
  // between these limits, updating either the upper limit (if that value could
  // not be allocated) or the lower limit (if the that value could be allocated)
  // until the difference between these limits is "small".

  // the minimum amount of memory we care about allocating.
  const size_t min_allocation_size = M;

  size_t upper_limit = *limit;

  // first check a few trivial cases
  if (is_allocatable(upper_limit) || (upper_limit <= min_allocation_size)) {
    *limit = upper_limit;
  } else if (!is_allocatable(min_allocation_size)) {
    // we found that not even min_allocation_size is allocatable. Return it
    // anyway. There is no point to search for a better value any more.
    *limit = min_allocation_size;
  } else {
    // perform the binary search.
    size_t lower_limit = min_allocation_size;
    while ((upper_limit - lower_limit) > min_allocation_size) {
      size_t temp_limit = ((upper_limit - lower_limit) / 2) + lower_limit;
      temp_limit = align_down(temp_limit, min_allocation_size);
      if (is_allocatable(temp_limit)) {
        lower_limit = temp_limit;
      } else {
        upper_limit = temp_limit;
      }
    }
    *limit = lower_limit;
  }
  return true;
#endif
}

void* os::get_default_process_handle() {
#ifdef __APPLE__
  // MacOS X needs to use RTLD_FIRST instead of RTLD_LAZY
  // to avoid finding unexpected symbols on second (or later)
  // loads of a library.
  return (void*)::dlopen(nullptr, RTLD_FIRST);
#else
  return (void*)::dlopen(nullptr, RTLD_LAZY);
#endif
}

void* os::dll_lookup(void* handle, const char* name) {
  return dlsym(handle, name);
}

void os::dll_unload(void *lib) {
  // os::Linux::dll_path returns a pointer to a string that is owned by the dynamic loader. Upon
  // calling dlclose the dynamic loader may free the memory containing the string, thus we need to
  // copy the string to be able to reference it after dlclose.
  const char* l_path = nullptr;
#ifdef LINUX
  char* l_pathdup = nullptr;
  l_path = os::Linux::dll_path(lib);
  if (l_path != nullptr) {
    l_path = l_pathdup = os::strdup(l_path);
  }
#endif  // LINUX
  if (l_path == nullptr) {
    l_path = "<not available>";
  }
  int res = ::dlclose(lib);

  if (res == 0) {
    Events::log_dll_message(nullptr, "Unloaded shared library \"%s\" [" INTPTR_FORMAT "]",
                            l_path, p2i(lib));
    log_info(os)("Unloaded shared library \"%s\" [" INTPTR_FORMAT "]", l_path, p2i(lib));
  } else {
    const char* error_report = ::dlerror();
    if (error_report == nullptr) {
      error_report = "dlerror returned no error description";
    }

    Events::log_dll_message(nullptr, "Attempt to unload shared library \"%s\" [" INTPTR_FORMAT "] failed, %s",
                            l_path, p2i(lib), error_report);
    log_info(os)("Attempt to unload shared library \"%s\" [" INTPTR_FORMAT "] failed, %s",
                  l_path, p2i(lib), error_report);
  }
  // Update the dll cache
  AIX_ONLY(LoadedLibraries::reload());
  LINUX_ONLY(os::free(l_pathdup));
}

jlong os::lseek(int fd, jlong offset, int whence) {
  return (jlong) BSD_ONLY(::lseek) NOT_BSD(::lseek64)(fd, offset, whence);
}

int os::ftruncate(int fd, jlong length) {
   return BSD_ONLY(::ftruncate) NOT_BSD(::ftruncate64)(fd, length);
}

const char* os::get_current_directory(char *buf, size_t buflen) {
  return getcwd(buf, buflen);
}

<<<<<<< HEAD
bool os::is_path_absolute(const char *path) {
  return (path && '/' == path[0]);
}

FILE* os::open(int fd, const char* mode) {
=======
FILE* os::fdopen(int fd, const char* mode) {
>>>>>>> 7dd47998
  return ::fdopen(fd, mode);
}

ssize_t os::pd_write(int fd, const void *buf, size_t nBytes) {
  ssize_t res;
  RESTARTABLE(::write(fd, buf, nBytes), res);
  return res;
}

ssize_t os::read_at(int fd, void *buf, unsigned int nBytes, jlong offset) {
  return ::pread(fd, buf, nBytes, offset);
}

void os::flockfile(FILE* fp) {
  ::flockfile(fp);
}

void os::funlockfile(FILE* fp) {
  ::funlockfile(fp);
}

int os::mkdir(const char *path) {
  return ::mkdir(path, 0700);
}

int os::rmdir(const char *path) {
  return ::rmdir(path);
}

DIR* os::opendir(const char* dirname) {
  assert(dirname != nullptr, "just checking");
  return ::opendir(dirname);
}

struct dirent* os::readdir(DIR* dirp) {
  assert(dirp != nullptr, "just checking");
  return ::readdir(dirp);
}

int os::closedir(DIR *dirp) {
  assert(dirp != nullptr, "just checking");
  return ::closedir(dirp);
}

int os::socket_close(int fd) {
  return ::close(fd);
}

int os::recv(int fd, char* buf, size_t nBytes, uint flags) {
  RESTARTABLE_RETURN_INT(::recv(fd, buf, nBytes, flags));
}

int os::send(int fd, char* buf, size_t nBytes, uint flags) {
  RESTARTABLE_RETURN_INT(::send(fd, buf, nBytes, flags));
}

int os::raw_send(int fd, char* buf, size_t nBytes, uint flags) {
  return os::send(fd, buf, nBytes, flags);
}

int os::connect(int fd, struct sockaddr* him, socklen_t len) {
  RESTARTABLE_RETURN_INT(::connect(fd, him, len));
}

void os::exit(int num) {
  ALLOW_C_FUNCTION(::exit, ::exit(num);)
}

void os::_exit(int num) {
  ALLOW_C_FUNCTION(::_exit, ::_exit(num);)
}

// Builds a platform dependent Agent_OnLoad_<lib_name> function name
// which is used to find statically linked in agents.
// Parameters:
//            sym_name: Symbol in library we are looking for
//            lib_name: Name of library to look in, null for shared libs.
//            is_absolute_path == true if lib_name is absolute path to agent
//                                     such as "/a/b/libL.so"
//            == false if only the base name of the library is passed in
//               such as "L"
char* os::build_agent_function_name(const char *sym_name, const char *lib_name,
                                    bool is_absolute_path) {
  char *agent_entry_name;
  size_t len;
  size_t name_len;
  size_t prefix_len = strlen(JNI_LIB_PREFIX);
  size_t suffix_len = strlen(JNI_LIB_SUFFIX);
  const char *start;

  if (lib_name != nullptr) {
    name_len = strlen(lib_name);
    if (is_absolute_path) {
      // Need to strip path, prefix and suffix
      if ((start = strrchr(lib_name, *os::file_separator())) != nullptr) {
        lib_name = ++start;
      }
      if (strlen(lib_name) <= (prefix_len + suffix_len)) {
        return nullptr;
      }
      lib_name += prefix_len;
      name_len = strlen(lib_name) - suffix_len;
    }
  }
  len = (lib_name != nullptr ? name_len : 0) + strlen(sym_name) + 2;
  agent_entry_name = NEW_C_HEAP_ARRAY_RETURN_NULL(char, len, mtThread);
  if (agent_entry_name == nullptr) {
    return nullptr;
  }
  strcpy(agent_entry_name, sym_name);
  if (lib_name != nullptr) {
    strcat(agent_entry_name, "_");
    strncat(agent_entry_name, lib_name, name_len);
  }
  return agent_entry_name;
}

// Sleep forever; naked call to OS-specific sleep; use with CAUTION
void os::infinite_sleep() {
  while (true) {    // sleep forever ...
    ::sleep(100);   // ... 100 seconds at a time
  }
}

void os::naked_short_nanosleep(jlong ns) {
  struct timespec req;
  assert(ns > -1 && ns < NANOUNITS, "Un-interruptable sleep, short time use only");
  req.tv_sec = 0;
  req.tv_nsec = ns;
  ::nanosleep(&req, nullptr);
  return;
}

void os::naked_short_sleep(jlong ms) {
  assert(ms < MILLIUNITS, "Un-interruptable sleep, short time use only");
  os::naked_short_nanosleep(millis_to_nanos(ms));
  return;
}

char* os::Posix::describe_pthread_attr(char* buf, size_t buflen, const pthread_attr_t* attr) {
  size_t stack_size = 0;
  size_t guard_size = 0;
  int detachstate = 0;
  pthread_attr_getstacksize(attr, &stack_size);
  pthread_attr_getguardsize(attr, &guard_size);
  // Work around glibc stack guard issue, see os::create_thread() in os_linux.cpp.
  LINUX_ONLY(if (os::Linux::adjustStackSizeForGuardPages()) stack_size -= guard_size;)
  pthread_attr_getdetachstate(attr, &detachstate);
  jio_snprintf(buf, buflen, "stacksize: " SIZE_FORMAT "k, guardsize: " SIZE_FORMAT "k, %s",
    stack_size / K, guard_size / K,
    (detachstate == PTHREAD_CREATE_DETACHED ? "detached" : "joinable"));
  return buf;
}

char* os::Posix::realpath(const char* filename, char* outbuf, size_t outbuflen) {

  if (filename == nullptr || outbuf == nullptr || outbuflen < 1) {
    assert(false, "os::Posix::realpath: invalid arguments.");
    errno = EINVAL;
    return nullptr;
  }

  char* result = nullptr;

  // This assumes platform realpath() is implemented according to POSIX.1-2008.
  // POSIX.1-2008 allows to specify null for the output buffer, in which case
  // output buffer is dynamically allocated and must be ::free()'d by the caller.
  ALLOW_C_FUNCTION(::realpath, char* p = ::realpath(filename, nullptr);)
  if (p != nullptr) {
    if (strlen(p) < outbuflen) {
      strcpy(outbuf, p);
      result = outbuf;
    } else {
      errno = ENAMETOOLONG;
    }
    ALLOW_C_FUNCTION(::free, ::free(p);) // *not* os::free
  } else {
    // Fallback for platforms struggling with modern Posix standards (AIX 5.3, 6.1). If realpath
    // returns EINVAL, this may indicate that realpath is not POSIX.1-2008 compatible and
    // that it complains about the null we handed down as user buffer.
    // In this case, use the user provided buffer but at least check whether realpath caused
    // a memory overwrite.
    if (errno == EINVAL) {
      outbuf[outbuflen - 1] = '\0';
      ALLOW_C_FUNCTION(::realpath, p = ::realpath(filename, outbuf);)
      if (p != nullptr) {
        guarantee(outbuf[outbuflen - 1] == '\0', "realpath buffer overwrite detected.");
        result = p;
      }
    }
  }
  return result;

}

int os::stat(const char *path, struct stat *sbuf) {
  return ::stat(path, sbuf);
}

char * os::native_path(char *path) {
  return path;
}

bool os::same_files(const char* file1, const char* file2) {
  if (file1 == nullptr && file2 == nullptr) {
    return true;
  }

  if (file1 == nullptr || file2 == nullptr) {
    return false;
  }

  if (strcmp(file1, file2) == 0) {
    return true;
  }

  bool is_same = false;
  struct stat st1;
  struct stat st2;

  if (os::stat(file1, &st1) < 0) {
    return false;
  }

  if (os::stat(file2, &st2) < 0) {
    return false;
  }

  if (st1.st_dev == st2.st_dev && st1.st_ino == st2.st_ino) {
    // same files
    is_same = true;
  }
  return is_same;
}

// Called when creating the thread.  The minimum stack sizes have already been calculated
size_t os::Posix::get_initial_stack_size(ThreadType thr_type, size_t req_stack_size) {
  size_t stack_size;
  if (req_stack_size == 0) {
    stack_size = default_stack_size(thr_type);
  } else {
    stack_size = req_stack_size;
  }

  switch (thr_type) {
  case os::java_thread:
    // Java threads use ThreadStackSize which default value can be
    // changed with the flag -Xss
    if (req_stack_size == 0 && JavaThread::stack_size_at_create() > 0) {
      // no requested size and we have a more specific default value
      stack_size = JavaThread::stack_size_at_create();
    }
    stack_size = MAX2(stack_size,
                      _java_thread_min_stack_allowed);
    break;
  case os::compiler_thread:
    if (req_stack_size == 0 && CompilerThreadStackSize > 0) {
      // no requested size and we have a more specific default value
      stack_size = (size_t)(CompilerThreadStackSize * K);
    }
    stack_size = MAX2(stack_size,
                      _compiler_thread_min_stack_allowed);
    break;
  case os::vm_thread:
  case os::gc_thread:
  case os::watcher_thread:
  default:  // presume the unknown thr_type is a VM internal
    if (req_stack_size == 0 && VMThreadStackSize > 0) {
      // no requested size and we have a more specific default value
      stack_size = (size_t)(VMThreadStackSize * K);
    }

    stack_size = MAX2(stack_size,
                      _vm_internal_thread_min_stack_allowed);
    break;
  }

  // pthread_attr_setstacksize() may require that the size be rounded up to the OS page size.
  // Be careful not to round up to 0. Align down in that case.
  if (stack_size <= SIZE_MAX - vm_page_size()) {
    stack_size = align_up(stack_size, vm_page_size());
  } else {
    stack_size = align_down(stack_size, vm_page_size());
  }

  return stack_size;
}

#ifndef ZERO
#ifndef ARM
static bool get_frame_at_stack_banging_point(JavaThread* thread, address pc, const void* ucVoid, frame* fr) {
  if (Interpreter::contains(pc)) {
    // interpreter performs stack banging after the fixed frame header has
    // been generated while the compilers perform it before. To maintain
    // semantic consistency between interpreted and compiled frames, the
    // method returns the Java sender of the current frame.
    *fr = os::fetch_frame_from_context(ucVoid);
    if (!fr->is_first_java_frame()) {
      // get_frame_at_stack_banging_point() is only called when we
      // have well defined stacks so java_sender() calls do not need
      // to assert safe_for_sender() first.
      *fr = fr->java_sender();
    }
  } else {
    // more complex code with compiled code
    assert(!Interpreter::contains(pc), "Interpreted methods should have been handled above");
    CodeBlob* cb = CodeCache::find_blob(pc);
    if (cb == nullptr || !cb->is_nmethod() || cb->is_frame_complete_at(pc)) {
      // Not sure where the pc points to, fallback to default
      // stack overflow handling
      return false;
    } else {
      // in compiled code, the stack banging is performed just after the return pc
      // has been pushed on the stack
      *fr = os::fetch_compiled_frame_from_context(ucVoid);
      if (!fr->is_java_frame()) {
        assert(!fr->is_first_frame(), "Safety check");
        // See java_sender() comment above.
        *fr = fr->java_sender();
      }
    }
  }
  assert(fr->is_java_frame(), "Safety check");
  return true;
}
#endif // ARM

// This return true if the signal handler should just continue, ie. return after calling this
bool os::Posix::handle_stack_overflow(JavaThread* thread, address addr, address pc,
                                      const void* ucVoid, address* stub) {
  // stack overflow
  StackOverflow* overflow_state = thread->stack_overflow_state();
  if (overflow_state->in_stack_yellow_reserved_zone(addr)) {
    if (thread->thread_state() == _thread_in_Java) {
#ifndef ARM
      // arm32 doesn't have this
      // vthreads don't support this
      if (!thread->is_vthread_mounted() && overflow_state->in_stack_reserved_zone(addr)) {
        frame fr;
        if (get_frame_at_stack_banging_point(thread, pc, ucVoid, &fr)) {
          assert(fr.is_java_frame(), "Must be a Java frame");
          frame activation =
            SharedRuntime::look_for_reserved_stack_annotated_method(thread, fr);
          if (activation.sp() != nullptr) {
            overflow_state->disable_stack_reserved_zone();
            if (activation.is_interpreted_frame()) {
              overflow_state->set_reserved_stack_activation((address)(activation.fp()
                // Some platforms use frame pointers for interpreter frames, others use initial sp.
#if !defined(PPC64) && !defined(S390)
                + frame::interpreter_frame_initial_sp_offset
#endif
                ));
            } else {
              overflow_state->set_reserved_stack_activation((address)activation.unextended_sp());
            }
            return true; // just continue
          }
        }
      }
#endif // ARM
      // Throw a stack overflow exception.  Guard pages will be re-enabled
      // while unwinding the stack.
      overflow_state->disable_stack_yellow_reserved_zone();
      *stub = SharedRuntime::continuation_for_implicit_exception(thread, pc, SharedRuntime::STACK_OVERFLOW);
    } else {
      // Thread was in the vm or native code.  Return and try to finish.
      overflow_state->disable_stack_yellow_reserved_zone();
      return true; // just continue
    }
  } else if (overflow_state->in_stack_red_zone(addr)) {
    // Fatal red zone violation. Disable the guard pages and keep
    // on handling the signal.
    overflow_state->disable_stack_red_zone();
    tty->print_raw_cr("An irrecoverable stack overflow has occurred.");

    // This is a likely cause, but hard to verify. Let's just print
    // it as a hint.
    tty->print_raw_cr("Please check if any of your loaded .so files has "
                      "enabled executable stack (see man page execstack(8))");

  } else {
#ifdef LINUX
    // This only works with os::Linux::manually_expand_stack()

    // Accessing stack address below sp may cause SEGV if current
    // thread has MAP_GROWSDOWN stack. This should only happen when
    // current thread was created by user code with MAP_GROWSDOWN flag
    // and then attached to VM. See notes in os_linux.cpp.
    if (thread->osthread()->expanding_stack() == 0) {
       thread->osthread()->set_expanding_stack();
       if (os::Linux::manually_expand_stack(thread, addr)) {
         thread->osthread()->clear_expanding_stack();
         return true; // just continue
       }
       thread->osthread()->clear_expanding_stack();
    } else {
       fatal("recursive segv. expanding stack.");
    }
#else
    tty->print_raw_cr("SIGSEGV happened inside stack but outside yellow and red zone.");
#endif // LINUX
  }
  return false;
}
#endif // ZERO

bool os::Posix::is_root(uid_t uid){
    return ROOT_UID == uid;
}

bool os::Posix::matches_effective_uid_or_root(uid_t uid) {
    return is_root(uid) || geteuid() == uid;
}

bool os::Posix::matches_effective_uid_and_gid_or_root(uid_t uid, gid_t gid) {
    return is_root(uid) || (geteuid() == uid && getegid() == gid);
}

// Shared clock/time and other supporting routines for pthread_mutex/cond
// initialization. This is enabled on Solaris but only some of the clock/time
// functionality is actually used there.

// Shared condattr object for use with relative timed-waits. Will be associated
// with CLOCK_MONOTONIC if available to avoid issues with time-of-day changes,
// but otherwise whatever default is used by the platform - generally the
// time-of-day clock.
static pthread_condattr_t _condAttr[1];

// Shared mutexattr to explicitly set the type to PTHREAD_MUTEX_NORMAL as not
// all systems (e.g. FreeBSD) map the default to "normal".
static pthread_mutexattr_t _mutexAttr[1];

// common basic initialization that is always supported
static void pthread_init_common(void) {
  int status;
  if ((status = pthread_condattr_init(_condAttr)) != 0) {
    fatal("pthread_condattr_init: %s", os::strerror(status));
  }
  if ((status = pthread_mutexattr_init(_mutexAttr)) != 0) {
    fatal("pthread_mutexattr_init: %s", os::strerror(status));
  }
  if ((status = pthread_mutexattr_settype(_mutexAttr, PTHREAD_MUTEX_NORMAL)) != 0) {
    fatal("pthread_mutexattr_settype: %s", os::strerror(status));
  }
  PlatformMutex::init();
}

static int (*_pthread_condattr_setclock)(pthread_condattr_t *, clockid_t) = nullptr;

static bool _use_clock_monotonic_condattr = false;

// Determine what POSIX API's are present and do appropriate
// configuration.
void os::Posix::init(void) {
#if defined(_ALLBSD_SOURCE)
  clock_tics_per_sec = CLK_TCK;
#else
  clock_tics_per_sec = sysconf(_SC_CLK_TCK);
#endif
  // NOTE: no logging available when this is called. Put logging
  // statements in init_2().

  // Check for pthread_condattr_setclock support.

  // libpthread is already loaded.
  int (*condattr_setclock_func)(pthread_condattr_t*, clockid_t) =
    (int (*)(pthread_condattr_t*, clockid_t))dlsym(RTLD_DEFAULT,
                                                   "pthread_condattr_setclock");
  if (condattr_setclock_func != nullptr) {
    _pthread_condattr_setclock = condattr_setclock_func;
  }

  // Now do general initialization.

  pthread_init_common();

  int status;
  if (_pthread_condattr_setclock != nullptr) {
    if ((status = _pthread_condattr_setclock(_condAttr, CLOCK_MONOTONIC)) != 0) {
      if (status == EINVAL) {
        _use_clock_monotonic_condattr = false;
        warning("Unable to use monotonic clock with relative timed-waits" \
                " - changes to the time-of-day clock may have adverse affects");
      } else {
        fatal("pthread_condattr_setclock: %s", os::strerror(status));
      }
    } else {
      _use_clock_monotonic_condattr = true;
    }
  }

  initial_time_count = javaTimeNanos();
}

void os::Posix::init_2(void) {
  log_info(os)("Use of CLOCK_MONOTONIC is supported");
  log_info(os)("Use of pthread_condattr_setclock is%s supported",
               (_pthread_condattr_setclock != nullptr ? "" : " not"));
  log_info(os)("Relative timed-wait using pthread_cond_timedwait is associated with %s",
               _use_clock_monotonic_condattr ? "CLOCK_MONOTONIC" : "the default clock");
}

// Utility to convert the given timeout to an absolute timespec
// (based on the appropriate clock) to use with pthread_cond_timewait,
// and sem_timedwait().
// The clock queried here must be the clock used to manage the
// timeout of the condition variable or semaphore.
//
// The passed in timeout value is either a relative time in nanoseconds
// or an absolute time in milliseconds. A relative timeout will be
// associated with CLOCK_MONOTONIC if available, unless the real-time clock
// is explicitly requested; otherwise, or if absolute,
// the default time-of-day clock will be used.

// Given time is a 64-bit value and the time_t used in the timespec is
// sometimes a signed-32-bit value we have to watch for overflow if times
// way in the future are given. Further on Solaris versions
// prior to 10 there is a restriction (see cond_timedwait) that the specified
// number of seconds, in abstime, is less than current_time + 100000000.
// As it will be over 20 years before "now + 100000000" will overflow we can
// ignore overflow and just impose a hard-limit on seconds using the value
// of "now + 100000000". This places a limit on the timeout of about 3.17
// years from "now".
//
#define MAX_SECS 100000000

// Calculate a new absolute time that is "timeout" nanoseconds from "now".
// "unit" indicates the unit of "now_part_sec" (may be nanos or micros depending
// on which clock API is being used).
static void calc_rel_time(timespec* abstime, jlong timeout, jlong now_sec,
                          jlong now_part_sec, jlong unit) {
  time_t max_secs = now_sec + MAX_SECS;

  jlong seconds = timeout / NANOUNITS;
  timeout %= NANOUNITS; // remaining nanos

  if (seconds >= MAX_SECS) {
    // More seconds than we can add, so pin to max_secs.
    abstime->tv_sec = max_secs;
    abstime->tv_nsec = 0;
  } else {
    abstime->tv_sec = now_sec  + seconds;
    long nanos = (now_part_sec * (NANOUNITS / unit)) + timeout;
    if (nanos >= NANOUNITS) { // overflow
      abstime->tv_sec += 1;
      nanos -= NANOUNITS;
    }
    abstime->tv_nsec = nanos;
  }
}

// Unpack the given deadline in milliseconds since the epoch, into the given timespec.
// The current time in seconds is also passed in to enforce an upper bound as discussed above.
static void unpack_abs_time(timespec* abstime, jlong deadline, jlong now_sec) {
  time_t max_secs = now_sec + MAX_SECS;

  jlong seconds = deadline / MILLIUNITS;
  jlong millis = deadline % MILLIUNITS;

  if (seconds >= max_secs) {
    // Absolute seconds exceeds allowed max, so pin to max_secs.
    abstime->tv_sec = max_secs;
    abstime->tv_nsec = 0;
  } else {
    abstime->tv_sec = seconds;
    abstime->tv_nsec = millis_to_nanos(millis);
  }
}

static jlong millis_to_nanos_bounded(jlong millis) {
  // We have to watch for overflow when converting millis to nanos,
  // but if millis is that large then we will end up limiting to
  // MAX_SECS anyway, so just do that here.
  if (millis / MILLIUNITS > MAX_SECS) {
    millis = jlong(MAX_SECS) * MILLIUNITS;
  }
  return millis_to_nanos(millis);
}

static void to_abstime(timespec* abstime, jlong timeout,
                       bool isAbsolute, bool isRealtime) {
  DEBUG_ONLY(int max_secs = MAX_SECS;)

  if (timeout < 0) {
    timeout = 0;
  }

  clockid_t clock = CLOCK_MONOTONIC;
  if (isAbsolute || (!_use_clock_monotonic_condattr || isRealtime)) {
    clock = CLOCK_REALTIME;
  }

  struct timespec now;
  int status = clock_gettime(clock, &now);
  assert(status == 0, "clock_gettime error: %s", os::strerror(errno));

  if (!isAbsolute) {
    calc_rel_time(abstime, timeout, now.tv_sec, now.tv_nsec, NANOUNITS);
  } else {
    unpack_abs_time(abstime, timeout, now.tv_sec);
  }
  DEBUG_ONLY(max_secs += now.tv_sec;)

  assert(abstime->tv_sec >= 0, "tv_sec < 0");
  assert(abstime->tv_sec <= max_secs, "tv_sec > max_secs");
  assert(abstime->tv_nsec >= 0, "tv_nsec < 0");
  assert(abstime->tv_nsec < NANOUNITS, "tv_nsec >= NANOUNITS");
}

// Create an absolute time 'millis' milliseconds in the future, using the
// real-time (time-of-day) clock. Used by PosixSemaphore.
void os::Posix::to_RTC_abstime(timespec* abstime, int64_t millis) {
  to_abstime(abstime, millis_to_nanos_bounded(millis),
             false /* not absolute */,
             true  /* use real-time clock */);
}

// Common (partly) shared time functions

jlong os::javaTimeMillis() {
  struct timespec ts;
  int status = clock_gettime(CLOCK_REALTIME, &ts);
  assert(status == 0, "clock_gettime error: %s", os::strerror(errno));
  return jlong(ts.tv_sec) * MILLIUNITS +
    jlong(ts.tv_nsec) / NANOUNITS_PER_MILLIUNIT;
}

void os::javaTimeSystemUTC(jlong &seconds, jlong &nanos) {
  struct timespec ts;
  int status = clock_gettime(CLOCK_REALTIME, &ts);
  assert(status == 0, "clock_gettime error: %s", os::strerror(errno));
  seconds = jlong(ts.tv_sec);
  nanos = jlong(ts.tv_nsec);
}

// macOS and AIX have platform specific implementations for javaTimeNanos()
// using native clock/timer access APIs. These have historically worked well
// for those platforms, but it may be possible for them to switch to the
// generic clock_gettime mechanism in the future.
#if !defined(__APPLE__) && !defined(AIX)

jlong os::javaTimeNanos() {
  struct timespec tp;
  int status = clock_gettime(CLOCK_MONOTONIC, &tp);
  assert(status == 0, "clock_gettime error: %s", os::strerror(errno));
  jlong result = jlong(tp.tv_sec) * NANOSECS_PER_SEC + jlong(tp.tv_nsec) + crac::monotonic_time_offset();
  return result;
}

// for timer info max values which include all bits
#define ALL_64_BITS CONST64(0xFFFFFFFFFFFFFFFF)

void os::javaTimeNanos_info(jvmtiTimerInfo *info_ptr) {
  // CLOCK_MONOTONIC - amount of time since some arbitrary point in the past
  info_ptr->max_value = ALL_64_BITS;
  info_ptr->may_skip_backward = false;      // not subject to resetting or drifting
  info_ptr->may_skip_forward = false;       // not subject to resetting or drifting
  info_ptr->kind = JVMTI_TIMER_ELAPSED;     // elapsed not CPU time
}
#endif // ! APPLE && !AIX

// Time since start-up in seconds to a fine granularity.
double os::elapsedTime() {
  return ((double)os::elapsed_counter()) / os::elapsed_frequency(); // nanosecond resolution
}

jlong os::elapsed_counter() {
  return os::javaTimeNanos() - initial_time_count;
}

jlong os::elapsed_frequency() {
  return NANOSECS_PER_SEC; // nanosecond resolution
}

bool os::supports_vtime() { return true; }

// Return the real, user, and system times in seconds from an
// arbitrary fixed point in the past.
bool os::getTimesSecs(double* process_real_time,
                      double* process_user_time,
                      double* process_system_time) {
  struct tms ticks;
  clock_t real_ticks = times(&ticks);

  if (real_ticks == (clock_t) (-1)) {
    return false;
  } else {
    double ticks_per_second = (double) clock_tics_per_sec;
    *process_user_time = ((double) ticks.tms_utime) / ticks_per_second;
    *process_system_time = ((double) ticks.tms_stime) / ticks_per_second;
    *process_real_time = ((double) real_ticks) / ticks_per_second;

    return true;
  }
}

char * os::local_time_string(char *buf, size_t buflen) {
  struct tm t;
  time_t long_time;
  time(&long_time);
  localtime_r(&long_time, &t);
  jio_snprintf(buf, buflen, "%d-%02d-%02d %02d:%02d:%02d",
               t.tm_year + 1900, t.tm_mon + 1, t.tm_mday,
               t.tm_hour, t.tm_min, t.tm_sec);
  return buf;
}

struct tm* os::localtime_pd(const time_t* clock, struct tm*  res) {
  return localtime_r(clock, res);
}

// PlatformEvent
//
// Assumption:
//    Only one parker can exist on an event, which is why we allocate
//    them per-thread. Multiple unparkers can coexist.
//
// _event serves as a restricted-range semaphore.
//   -1 : thread is blocked, i.e. there is a waiter
//    0 : neutral: thread is running or ready,
//        could have been signaled after a wait started
//    1 : signaled - thread is running or ready
//
//    Having three states allows for some detection of bad usage - see
//    comments on unpark().

PlatformEvent::PlatformEvent() {
  int status = pthread_cond_init(_cond, _condAttr);
  assert_status(status == 0, status, "cond_init");
  status = pthread_mutex_init(_mutex, _mutexAttr);
  assert_status(status == 0, status, "mutex_init");
  _event   = 0;
  _nParked = 0;
}

void PlatformEvent::park() {       // AKA "down()"
  // Transitions for _event:
  //   -1 => -1 : illegal
  //    1 =>  0 : pass - return immediately
  //    0 => -1 : block; then set _event to 0 before returning

  // Invariant: Only the thread associated with the PlatformEvent
  // may call park().
  assert(_nParked == 0, "invariant");

  int v;

  // atomically decrement _event
  for (;;) {
    v = _event;
    if (Atomic::cmpxchg(&_event, v, v - 1) == v) break;
  }
  guarantee(v >= 0, "invariant");

  if (v == 0) { // Do this the hard way by blocking ...
    int status = pthread_mutex_lock(_mutex);
    assert_status(status == 0, status, "mutex_lock");
    guarantee(_nParked == 0, "invariant");
    ++_nParked;
    while (_event < 0) {
      // OS-level "spurious wakeups" are ignored
      status = pthread_cond_wait(_cond, _mutex);
      assert_status(status == 0 MACOS_ONLY(|| status == ETIMEDOUT),
                    status, "cond_wait");
    }
    --_nParked;

    _event = 0;
    status = pthread_mutex_unlock(_mutex);
    assert_status(status == 0, status, "mutex_unlock");
    // Paranoia to ensure our locked and lock-free paths interact
    // correctly with each other.
    OrderAccess::fence();
  }
  guarantee(_event >= 0, "invariant");
}

int PlatformEvent::park(jlong millis) {
  return park_nanos(millis_to_nanos_bounded(millis));
}

int PlatformEvent::park_nanos(jlong nanos) {
  assert(nanos > 0, "nanos are positive");

  // Transitions for _event:
  //   -1 => -1 : illegal
  //    1 =>  0 : pass - return immediately
  //    0 => -1 : block; then set _event to 0 before returning

  // Invariant: Only the thread associated with the Event/PlatformEvent
  // may call park().
  assert(_nParked == 0, "invariant");

  int v;
  // atomically decrement _event
  for (;;) {
    v = _event;
    if (Atomic::cmpxchg(&_event, v, v - 1) == v) break;
  }
  guarantee(v >= 0, "invariant");

  if (v == 0) { // Do this the hard way by blocking ...
    struct timespec abst;
    to_abstime(&abst, nanos, false, false);

    int ret = OS_TIMEOUT;
    int status = pthread_mutex_lock(_mutex);
    assert_status(status == 0, status, "mutex_lock");
    guarantee(_nParked == 0, "invariant");
    ++_nParked;

    while (_event < 0) {
      status = pthread_cond_timedwait(_cond, _mutex, &abst);
      assert_status(status == 0 || status == ETIMEDOUT,
                    status, "cond_timedwait");
      // OS-level "spurious wakeups" are ignored
      if (status == ETIMEDOUT) break;
    }
    --_nParked;

    if (_event >= 0) {
      ret = OS_OK;
    }

    _event = 0;
    status = pthread_mutex_unlock(_mutex);
    assert_status(status == 0, status, "mutex_unlock");
    // Paranoia to ensure our locked and lock-free paths interact
    // correctly with each other.
    OrderAccess::fence();
    return ret;
  }
  return OS_OK;
}

void PlatformEvent::unpark() {
  // Transitions for _event:
  //    0 => 1 : just return
  //    1 => 1 : just return
  //   -1 => either 0 or 1; must signal target thread
  //         That is, we can safely transition _event from -1 to either
  //         0 or 1.
  // See also: "Semaphores in Plan 9" by Mullender & Cox
  //
  // Note: Forcing a transition from "-1" to "1" on an unpark() means
  // that it will take two back-to-back park() calls for the owning
  // thread to block. This has the benefit of forcing a spurious return
  // from the first park() call after an unpark() call which will help
  // shake out uses of park() and unpark() without checking state conditions
  // properly. This spurious return doesn't manifest itself in any user code
  // but only in the correctly written condition checking loops of ObjectMonitor,
  // Mutex/Monitor, and JavaThread::sleep

  if (Atomic::xchg(&_event, 1) >= 0) return;

  int status = pthread_mutex_lock(_mutex);
  assert_status(status == 0, status, "mutex_lock");
  int anyWaiters = _nParked;
  assert(anyWaiters == 0 || anyWaiters == 1, "invariant");
  status = pthread_mutex_unlock(_mutex);
  assert_status(status == 0, status, "mutex_unlock");

  // Note that we signal() *after* dropping the lock for "immortal" Events.
  // This is safe and avoids a common class of futile wakeups.  In rare
  // circumstances this can cause a thread to return prematurely from
  // cond_{timed}wait() but the spurious wakeup is benign and the victim
  // will simply re-test the condition and re-park itself.
  // This provides particular benefit if the underlying platform does not
  // provide wait morphing.

  if (anyWaiters != 0) {
    status = pthread_cond_signal(_cond);
    assert_status(status == 0, status, "cond_signal");
  }
}

// JSR166 support

 PlatformParker::PlatformParker() : _counter(0), _cur_index(-1) {
  int status = pthread_cond_init(&_cond[REL_INDEX], _condAttr);
  assert_status(status == 0, status, "cond_init rel");
  status = pthread_cond_init(&_cond[ABS_INDEX], nullptr);
  assert_status(status == 0, status, "cond_init abs");
  status = pthread_mutex_init(_mutex, _mutexAttr);
  assert_status(status == 0, status, "mutex_init");
}

PlatformParker::~PlatformParker() {
  int status = pthread_cond_destroy(&_cond[REL_INDEX]);
  assert_status(status == 0, status, "cond_destroy rel");
  status = pthread_cond_destroy(&_cond[ABS_INDEX]);
  assert_status(status == 0, status, "cond_destroy abs");
  status = pthread_mutex_destroy(_mutex);
  assert_status(status == 0, status, "mutex_destroy");
}

// Parker::park decrements count if > 0, else does a condvar wait.  Unpark
// sets count to 1 and signals condvar.  Only one thread ever waits
// on the condvar. Contention seen when trying to park implies that someone
// is unparking you, so don't wait. And spurious returns are fine, so there
// is no need to track notifications.

void Parker::park(bool isAbsolute, jlong time) {

  // Optional fast-path check:
  // Return immediately if a permit is available.
  // We depend on Atomic::xchg() having full barrier semantics
  // since we are doing a lock-free update to _counter.
  if (Atomic::xchg(&_counter, 0) > 0) return;

  JavaThread *jt = JavaThread::current();

  // Optional optimization -- avoid state transitions if there's
  // an interrupt pending.
  if (jt->is_interrupted(false)) {
    return;
  }

  // Next, demultiplex/decode time arguments
  struct timespec absTime;
  if (time < 0 || (isAbsolute && time == 0)) { // don't wait at all
    return;
  }
  if (time > 0) {
    to_abstime(&absTime, time, isAbsolute, false);
  }

  // Enter safepoint region
  // Beware of deadlocks such as 6317397.
  // The per-thread Parker:: mutex is a classic leaf-lock.
  // In particular a thread must never block on the Threads_lock while
  // holding the Parker:: mutex.  If safepoints are pending both the
  // the ThreadBlockInVM() CTOR and DTOR may grab Threads_lock.
  ThreadBlockInVM tbivm(jt);

  // Can't access interrupt state now that we are _thread_blocked. If we've
  // been interrupted since we checked above then _counter will be > 0.

  // Don't wait if cannot get lock since interference arises from
  // unparking.
  if (pthread_mutex_trylock(_mutex) != 0) {
    return;
  }

  int status;
  if (_counter > 0)  { // no wait needed
    _counter = 0;
    status = pthread_mutex_unlock(_mutex);
    assert_status(status == 0, status, "invariant");
    // Paranoia to ensure our locked and lock-free paths interact
    // correctly with each other and Java-level accesses.
    OrderAccess::fence();
    return;
  }

  OSThreadWaitState osts(jt->osthread(), false /* not Object.wait() */);

  assert(_cur_index == -1, "invariant");
  if (time == 0) {
    _cur_index = REL_INDEX; // arbitrary choice when not timed
    status = pthread_cond_wait(&_cond[_cur_index], _mutex);
    assert_status(status == 0 MACOS_ONLY(|| status == ETIMEDOUT),
                  status, "cond_wait");
  }
  else {
    _cur_index = isAbsolute ? ABS_INDEX : REL_INDEX;
    status = pthread_cond_timedwait(&_cond[_cur_index], _mutex, &absTime);
    assert_status(status == 0 || status == ETIMEDOUT,
                  status, "cond_timedwait");
  }
  _cur_index = -1;

  _counter = 0;
  status = pthread_mutex_unlock(_mutex);
  assert_status(status == 0, status, "invariant");
  // Paranoia to ensure our locked and lock-free paths interact
  // correctly with each other and Java-level accesses.
  OrderAccess::fence();
}

void Parker::unpark() {
  int status = pthread_mutex_lock(_mutex);
  assert_status(status == 0, status, "invariant");
  const int s = _counter;
  _counter = 1;
  // must capture correct index before unlocking
  int index = _cur_index;
  status = pthread_mutex_unlock(_mutex);
  assert_status(status == 0, status, "invariant");

  // Note that we signal() *after* dropping the lock for "immortal" Events.
  // This is safe and avoids a common class of futile wakeups.  In rare
  // circumstances this can cause a thread to return prematurely from
  // cond_{timed}wait() but the spurious wakeup is benign and the victim
  // will simply re-test the condition and re-park itself.
  // This provides particular benefit if the underlying platform does not
  // provide wait morphing.

  if (s < 1 && index != -1) {
    // thread is definitely parked
    status = pthread_cond_signal(&_cond[index]);
    assert_status(status == 0, status, "invariant");
  }
}

// Platform Mutex/Monitor implementation

#if PLATFORM_MONITOR_IMPL_INDIRECT

PlatformMutex::Mutex::Mutex() : _next(nullptr) {
  int status = pthread_mutex_init(&_mutex, _mutexAttr);
  assert_status(status == 0, status, "mutex_init");
}

PlatformMutex::Mutex::~Mutex() {
  int status = pthread_mutex_destroy(&_mutex);
  assert_status(status == 0, status, "mutex_destroy");
}

pthread_mutex_t PlatformMutex::_freelist_lock;
PlatformMutex::Mutex* PlatformMutex::_mutex_freelist = nullptr;

void PlatformMutex::init() {
  int status = pthread_mutex_init(&_freelist_lock, _mutexAttr);
  assert_status(status == 0, status, "freelist lock init");
}

struct PlatformMutex::WithFreeListLocked : public StackObj {
  WithFreeListLocked() {
    int status = pthread_mutex_lock(&_freelist_lock);
    assert_status(status == 0, status, "freelist lock");
  }

  ~WithFreeListLocked() {
    int status = pthread_mutex_unlock(&_freelist_lock);
    assert_status(status == 0, status, "freelist unlock");
  }
};

PlatformMutex::PlatformMutex() {
  {
    WithFreeListLocked wfl;
    _impl = _mutex_freelist;
    if (_impl != nullptr) {
      _mutex_freelist = _impl->_next;
      _impl->_next = nullptr;
      return;
    }
  }
  _impl = new Mutex();
}

PlatformMutex::~PlatformMutex() {
  WithFreeListLocked wfl;
  assert(_impl->_next == nullptr, "invariant");
  _impl->_next = _mutex_freelist;
  _mutex_freelist = _impl;
}

PlatformMonitor::Cond::Cond() : _next(nullptr) {
  int status = pthread_cond_init(&_cond, _condAttr);
  assert_status(status == 0, status, "cond_init");
}

PlatformMonitor::Cond::~Cond() {
  int status = pthread_cond_destroy(&_cond);
  assert_status(status == 0, status, "cond_destroy");
}

PlatformMonitor::Cond* PlatformMonitor::_cond_freelist = nullptr;

PlatformMonitor::PlatformMonitor() {
  {
    WithFreeListLocked wfl;
    _impl = _cond_freelist;
    if (_impl != nullptr) {
      _cond_freelist = _impl->_next;
      _impl->_next = nullptr;
      return;
    }
  }
  _impl = new Cond();
}

PlatformMonitor::~PlatformMonitor() {
  WithFreeListLocked wfl;
  assert(_impl->_next == nullptr, "invariant");
  _impl->_next = _cond_freelist;
  _cond_freelist = _impl;
}

#else

PlatformMutex::PlatformMutex() {
  int status = pthread_mutex_init(&_mutex, _mutexAttr);
  assert_status(status == 0, status, "mutex_init");
}

PlatformMutex::~PlatformMutex() {
  int status = pthread_mutex_destroy(&_mutex);
  assert_status(status == 0, status, "mutex_destroy");
}

PlatformMonitor::PlatformMonitor() {
  int status = pthread_cond_init(&_cond, _condAttr);
  assert_status(status == 0, status, "cond_init");
}

PlatformMonitor::~PlatformMonitor() {
  int status = pthread_cond_destroy(&_cond);
  assert_status(status == 0, status, "cond_destroy");
}

#endif // PLATFORM_MONITOR_IMPL_INDIRECT

// Must already be locked
int PlatformMonitor::wait(uint64_t millis) {
  if (millis > 0) {
    struct timespec abst;
    // We have to watch for overflow when converting millis to nanos,
    // but if millis is that large then we will end up limiting to
    // MAX_SECS anyway, so just do that here. This also handles values
    // larger than int64_t max.
    if (millis / MILLIUNITS > MAX_SECS) {
      millis = uint64_t(MAX_SECS) * MILLIUNITS;
    }
    to_abstime(&abst, millis_to_nanos(int64_t(millis)), false, false);

    int ret = OS_TIMEOUT;
    int status = pthread_cond_timedwait(cond(), mutex(), &abst);
    assert_status(status == 0 || status == ETIMEDOUT,
                  status, "cond_timedwait");
    if (status == 0) {
      ret = OS_OK;
    }
    return ret;
  } else {
    int status = pthread_cond_wait(cond(), mutex());
    assert_status(status == 0 MACOS_ONLY(|| status == ETIMEDOUT),
                  status, "cond_wait");
    return OS_OK;
  }
}

// Darwin has no "environ" in a dynamic library.
#ifdef __APPLE__
  #define environ (*_NSGetEnviron())
#else
  extern char** environ;
#endif

char** os::get_environ() { return environ; }

// Run the specified command in a separate process. Return its exit value,
// or -1 on failure (e.g. can't fork a new process).
// Notes: -Unlike system(), this function can be called from signal handler. It
//         doesn't block SIGINT et al.
//        -this function is unsafe to use in non-error situations, mainly
//         because the child process will inherit all parent descriptors.
int os::fork_and_exec(const char* cmd) {
  const char* argv[4] = {"sh", "-c", cmd, nullptr};
  pid_t pid = -1;
  char** env = os::get_environ();
  // Note: cast is needed because posix_spawn() requires - for compatibility with ancient
  // C-code - a non-const argv/envp pointer array. But it is fine to hand in literal
  // strings and just cast the constness away. See also ProcessImpl_md.c.
  int rc = ::posix_spawn(&pid, "/bin/sh", nullptr, nullptr, (char**) argv, env);
  if (rc == 0) {
    int status;
    // Wait for the child process to exit.  This returns immediately if
    // the child has already exited. */
    while (::waitpid(pid, &status, 0) < 0) {
      switch (errno) {
      case ECHILD: return 0;
      case EINTR: break;
      default: return -1;
      }
    }
    if (WIFEXITED(status)) {
      // The child exited normally; get its exit code.
      return WEXITSTATUS(status);
    } else if (WIFSIGNALED(status)) {
      // The child exited because of a signal
      // The best value to return is 0x80 + signal number,
      // because that is what all Unix shells do, and because
      // it allows callers to distinguish between process exit and
      // process death by signal.
      return 0x80 + WTERMSIG(status);
    } else {
      // Unknown exit code; pass it through
      return status;
    }
  } else {
    // Don't log, we are inside error handling
    return -1;
  }
}

<<<<<<< HEAD
int os::exec_child_process_and_wait(const char *path, const char *argv[]) {
  char** env = os::get_environ();

  pid_t pid = fork();
  if (pid == -1) {
    perror("cannot fork for crengine");
    return -1;
  }
  if (pid == 0) {
    execve(path, (char* const*)argv, env);
    perror("execve");
    exit(1);
  }

  int status;
  int ret;
  do {
    ret = waitpid(pid, &status, 0);
  } while (ret == -1 && errno == EINTR);

  if (ret == -1 || !WIFEXITED(status)) {
    return -1;
  }
  return WEXITSTATUS(status) == 0 ? 0 : -1;
}

int os::execv(const char *path, const char *argv[]) {
  return ::execv(path, (char * const *)argv);
=======
bool os::message_box(const char* title, const char* message) {
  int i;
  fdStream err(defaultStream::error_fd());
  for (i = 0; i < 78; i++) err.print_raw("=");
  err.cr();
  err.print_raw_cr(title);
  for (i = 0; i < 78; i++) err.print_raw("-");
  err.cr();
  err.print_raw_cr(message);
  for (i = 0; i < 78; i++) err.print_raw("=");
  err.cr();

  char buf[16];
  // Prevent process from exiting upon "read error" without consuming all CPU
  while (::read(0, buf, sizeof(buf)) <= 0) { ::sleep(100); }

  return buf[0] == 'y' || buf[0] == 'Y';
>>>>>>> 7dd47998
}

////////////////////////////////////////////////////////////////////////////////
// runtime exit support

// Note: os::shutdown() might be called very early during initialization, or
// called from signal handler. Before adding something to os::shutdown(), make
// sure it is async-safe and can handle partially initialized VM.
void os::shutdown() {

  // allow PerfMemory to attempt cleanup of any persistent resources
  perfMemory_exit();

  // needs to remove object in file system
  AttachListener::abort();

  // flush buffered output, finish log files
  ostream_abort();

  // Check for abort hook
  abort_hook_t abort_hook = Arguments::abort_hook();
  if (abort_hook != nullptr) {
    abort_hook();
  }

}

// Note: os::abort() might be called very early during initialization, or
// called from signal handler. Before adding something to os::abort(), make
// sure it is async-safe and can handle partially initialized VM.
// Also note we can abort while other threads continue to run, so we can
// easily trigger secondary faults in those threads. To reduce the likelihood
// of that we use _exit rather than exit, so that no atexit hooks get run.
// But note that os::shutdown() could also trigger secondary faults.
void os::abort(bool dump_core, void* siginfo, const void* context) {
  os::shutdown();
  if (dump_core) {
    LINUX_ONLY(if (DumpPrivateMappingsInCore) ClassLoader::close_jrt_image();)
    ::abort(); // dump core
  }
  os::_exit(1);
}

// Die immediately, no exit hook, no abort hook, no cleanup.
// Dump a core file, if possible, for debugging.
void os::die() {
  if (TestUnresponsiveErrorHandler && !CreateCoredumpOnCrash) {
    // For TimeoutInErrorHandlingTest.java, we just kill the VM
    // and don't take the time to generate a core file.
    ::raise(SIGKILL);
    // ::raise is not noreturn, even though with SIGKILL it definitely won't
    // return.  Hence "fall through" to ::abort, which is declared noreturn.
  }
  ::abort();
}

const char* os::file_separator() { return "/"; }
const char* os::line_separator() { return "\n"; }
const char* os::path_separator() { return ":"; }<|MERGE_RESOLUTION|>--- conflicted
+++ resolved
@@ -759,15 +759,11 @@
   return getcwd(buf, buflen);
 }
 
-<<<<<<< HEAD
 bool os::is_path_absolute(const char *path) {
   return (path && '/' == path[0]);
 }
 
-FILE* os::open(int fd, const char* mode) {
-=======
 FILE* os::fdopen(int fd, const char* mode) {
->>>>>>> 7dd47998
   return ::fdopen(fd, mode);
 }
 
@@ -1966,7 +1962,6 @@
   }
 }
 
-<<<<<<< HEAD
 int os::exec_child_process_and_wait(const char *path, const char *argv[]) {
   char** env = os::get_environ();
 
@@ -1995,7 +1990,8 @@
 
 int os::execv(const char *path, const char *argv[]) {
   return ::execv(path, (char * const *)argv);
-=======
+}
+
 bool os::message_box(const char* title, const char* message) {
   int i;
   fdStream err(defaultStream::error_fd());
@@ -2013,7 +2009,6 @@
   while (::read(0, buf, sizeof(buf)) <= 0) { ::sleep(100); }
 
   return buf[0] == 'y' || buf[0] == 'Y';
->>>>>>> 7dd47998
 }
 
 ////////////////////////////////////////////////////////////////////////////////
