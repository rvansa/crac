/*
 * Copyright Amazon.com Inc. or its affiliates. All Rights Reserved.
 * Copyright (c) 2023, Oracle and/or its affiliates. All rights reserved.
 * DO NOT ALTER OR REMOVE COPYRIGHT NOTICES OR THIS FILE HEADER.
 *
 * This code is free software; you can redistribute it and/or modify it
 * under the terms of the GNU General Public License version 2 only, as
 * published by the Free Software Foundation.
 *
 * This code is distributed in the hope that it will be useful, but WITHOUT
 * ANY WARRANTY; without even the implied warranty of MERCHANTABILITY or
 * FITNESS FOR A PARTICULAR PURPOSE.  See the GNU General Public License
 * version 2 for more details (a copy is included in the LICENSE file that
 * accompanied this code).
 *
 * You should have received a copy of the GNU General Public License version
 * 2 along with this work; if not, write to the Free Software Foundation,
 * Inc., 51 Franklin St, Fifth Floor, Boston, MA 02110-1301 USA.
 *
 * Please contact Oracle, 500 Oracle Parkway, Redwood Shores, CA 94065 USA
 * or visit www.oracle.com if you need additional information or have any
 * questions.
 *
 */
#include "precompiled.hpp"
#include "logging/logAsyncWriter.hpp"
#include "logging/logConfiguration.hpp"
#include "logging/logFileOutput.hpp"
#include "logging/logFileStreamOutput.hpp"
#include "logging/logHandle.hpp"
#include "memory/resourceArea.hpp"
#include "runtime/atomic.hpp"
#include "runtime/os.inline.hpp"

class AsyncLogWriter::AsyncLogLocker : public StackObj {
 public:
  AsyncLogLocker() {
    assert(_instance != nullptr, "AsyncLogWriter::_lock is unavailable");
    _instance->_lock.lock();
  }

  ~AsyncLogLocker() {
    _instance->_lock.unlock();
  }
};

// LogDecorator::None applies to 'constant initialization' because of its constexpr constructor.
const LogDecorations& AsyncLogWriter::None = LogDecorations(LogLevel::Warning, LogTagSetMapping<LogTag::__NO_TAG>::tagset(),
                                      LogDecorators::None);

bool AsyncLogWriter::Buffer::push_back(LogFileStreamOutput* output, const LogDecorations& decorations, const char* msg) {
  const size_t len = strlen(msg);
  const size_t sz = Message::calc_size(len);
  const bool is_token = output == nullptr;
  // Always leave headroom for the flush token. Pushing a token must succeed.
  const size_t headroom = (!is_token) ? Message::calc_size(0) : 0;

  if (_pos + sz <= (_capacity - headroom)) {
    new(_buf + _pos) Message(output, decorations, msg, len);
    _pos += sz;
    return true;
  }

  return false;
}

void AsyncLogWriter::Buffer::push_flush_token() {
  bool result = push_back(nullptr, AsyncLogWriter::None, "");
  assert(result, "fail to enqueue the flush token.");
}

void AsyncLogWriter::enqueue_locked(LogFileStreamOutput* output, const LogDecorations& decorations, const char* msg) {
  // To save space and streamline execution, we just ignore null message.
  // client should use "" instead.
  assert(msg != nullptr, "enqueuing a null message!");

  if (!_buffer->push_back(output, decorations, msg)) {
    bool p_created;
    uint32_t* counter = _stats.put_if_absent(output, 0, &p_created);
    *counter = *counter + 1;
    return;
  }

  _data_available = true;
  _lock.notify();
}

void AsyncLogWriter::enqueue(LogFileStreamOutput& output, const LogDecorations& decorations, const char* msg) {
  AsyncLogLocker locker;
  enqueue_locked(&output, decorations, msg);
}

// LogMessageBuffer consists of a multiple-part/multiple-line message.
// The lock here guarantees its integrity.
void AsyncLogWriter::enqueue(LogFileStreamOutput& output, LogMessageBuffer::Iterator msg_iterator) {
  AsyncLogLocker locker;

  for (; !msg_iterator.is_at_end(); msg_iterator++) {
    enqueue_locked(&output, msg_iterator.decorations(), msg_iterator.message());
  }
}

AsyncLogWriter::AsyncLogWriter()
  : _flush_sem(0), _lock(), _block_async(), _data_available(false),
    _initialized(false),
    _stats() {

  size_t size = AsyncLogBufferSize / 2;
  _buffer = new Buffer(size);
  _buffer_staging = new Buffer(size);
  log_info(logging)("AsyncLogBuffer estimates memory use: " SIZE_FORMAT " bytes", size * 2);
  if (os::create_thread(this, os::asynclog_thread)) {
    _initialized = true;
  } else {
    log_warning(logging, thread)("AsyncLogging failed to create thread. Falling back to synchronous logging.");
  }
}

void AsyncLogWriter::write(AsyncLogMap<AnyObj::RESOURCE_AREA>& snapshot) {
  int req = 0;
  auto it = _buffer_staging->iterator();
  while (it.hasNext()) {
    const Message* e = it.next();

    if (!e->is_token()){
      e->output()->write_blocking(e->decorations(), e->message());
    } else {
      // This is a flush token. Record that we found it and then
      // signal the flushing thread after the loop.
      req++;
    }
  }

  LogDecorations decorations(LogLevel::Warning, LogTagSetMapping<LogTag::__NO_TAG>::tagset(),
                             LogDecorators::All);
  snapshot.iterate([&](LogFileStreamOutput* output, uint32_t& counter) {
    if (counter > 0) {
      stringStream ss;
      ss.print(UINT32_FORMAT_W(6) " messages dropped due to async logging", counter);
      output->write_blocking(decorations, ss.freeze());
    }
    return true;
  });

  if (req > 0) {
    assert(req == 1, "Only one token is allowed in queue. AsyncLogWriter::flush() is NOT MT-safe!");
    _flush_sem.signal(req);
  }
}

void AsyncLogWriter::run() {
  while (true) {
    ResourceMark rm;
    AsyncLogMap<AnyObj::RESOURCE_AREA> snapshot;
    {
      AsyncLogLocker locker;

      while (!_data_available) {
        _lock.wait(0/* no timeout */);
      }
      // Only doing a swap and statistics under the lock to
      // guarantee that I/O jobs don't block logsites.
      _buffer_staging->reset();
      swap(_buffer, _buffer_staging);

      // move counters to snapshot and reset them.
      _stats.iterate([&] (LogFileStreamOutput* output, uint32_t& counter) {
        if (counter > 0) {
          bool created = snapshot.put(output, counter);
          assert(created == true, "sanity check");
          counter = 0;
        }
        return true;
      });
      _data_available = false;
    }
<<<<<<< HEAD

    write();

    _block_async.lock();
    _block_async.unlock();
=======
    write(snapshot);
>>>>>>> 9ad2e63f
  }
}

AsyncLogWriter* AsyncLogWriter::_instance = nullptr;

void AsyncLogWriter::initialize() {
  if (!LogConfiguration::is_async_mode()) return;

  assert(_instance == nullptr, "initialize() should only be invoked once.");

  AsyncLogWriter* self = new AsyncLogWriter();
  if (self->_initialized) {
    Atomic::release_store_fence(&AsyncLogWriter::_instance, self);
    // All readers of _instance after the fence see non-null.
    // We use LogOutputList's RCU counters to ensure all synchronous logsites have completed.
    // After that, we start AsyncLog Thread and it exclusively takes over all logging I/O.
    for (LogTagSet* ts = LogTagSet::first(); ts != nullptr; ts = ts->next()) {
      ts->wait_until_no_readers();
    }
    os::start_thread(self);
    log_debug(logging, thread)("Async logging thread started.");
  } else {
    delete self;
  }
}

AsyncLogWriter* AsyncLogWriter::instance() {
  return _instance;
}

// Inserts a flush token into the async output buffer and waits until the AsyncLog thread
// signals that it has seen it and completed all dequeued message processing.
// This method is not MT-safe in itself, but is guarded by another lock in the usual
// usecase - see the comments in the header file for more details.
void AsyncLogWriter::flush() {
  if (_instance != nullptr) {
    {
      AsyncLogLocker locker;
      // Push directly in-case we are at logical max capacity, as this must not get dropped.
      _instance->_buffer->push_flush_token();
      _instance->_data_available = true;
      _instance->_lock.notify();
    }

    _instance->_flush_sem.wait();
  }
}

void AsyncLogWriter::stop() {
  _block_async.lock();
  flush();
}

void AsyncLogWriter::resume() {
  _block_async.unlock();
}

AsyncLogWriter::BufferUpdater::BufferUpdater(size_t newsize) {
  AsyncLogLocker locker;
  auto p = AsyncLogWriter::_instance;

  _buf1 = p->_buffer;
  _buf2 = p->_buffer_staging;
  p->_buffer = new Buffer(newsize);
  p->_buffer_staging = new Buffer(newsize);
}

AsyncLogWriter::BufferUpdater::~BufferUpdater() {
  AsyncLogWriter::flush();
  auto p = AsyncLogWriter::_instance;

  {
    AsyncLogLocker locker;

    delete p->_buffer;
    delete p->_buffer_staging;
    p->_buffer = _buf1;
    p->_buffer_staging = _buf2;
  }
}<|MERGE_RESOLUTION|>--- conflicted
+++ resolved
@@ -174,15 +174,10 @@
       });
       _data_available = false;
     }
-<<<<<<< HEAD
-
-    write();
+    write(snapshot);
 
     _block_async.lock();
     _block_async.unlock();
-=======
-    write(snapshot);
->>>>>>> 9ad2e63f
   }
 }
 
