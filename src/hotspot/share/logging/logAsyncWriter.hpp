--- conflicted
+++ resolved
@@ -204,13 +204,10 @@
   static AsyncLogWriter* instance();
   static void initialize();
   static void flush();
-<<<<<<< HEAD
   void stop();
   void resume();
-=======
 
   const char* name() const override { return "AsyncLog Thread"; }
->>>>>>> 9ad2e63f
 };
 
 #endif // SHARE_LOGGING_LOGASYNCWRITER_HPP