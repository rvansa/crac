--- conflicted
+++ resolved
@@ -1,10 +1,6 @@
 /*
-<<<<<<< HEAD
- * Copyright (c) 1997, 2021, Oracle and/or its affiliates. All rights reserved.
+ * Copyright (c) 1997, 2023, Oracle and/or its affiliates. All rights reserved.
  * Copyright (c) 2017, 2021, Azul Systems, Inc. All rights reserved.
-=======
- * Copyright (c) 1997, 2023, Oracle and/or its affiliates. All rights reserved.
->>>>>>> 7dd47998
  * DO NOT ALTER OR REMOVE COPYRIGHT NOTICES OR THIS FILE HEADER.
  *
  * This code is free software; you can redistribute it and/or modify it
@@ -1108,17 +1104,8 @@
 
   const char* argname;
   size_t arg_len;
-<<<<<<< HEAD
   bool has_plus_minus;
   parse_argname(arg, &argname, &arg_len, &has_plus_minus);
-=======
-  const char* equal_sign = strchr(argname, '=');
-  if (equal_sign == nullptr) {
-    arg_len = strlen(argname);
-  } else {
-    arg_len = equal_sign - argname;
-  }
->>>>>>> 7dd47998
 
   // Only make the obsolete check for valid arguments.
   if (arg_len <= BUFLEN) {
