--- conflicted
+++ resolved
@@ -29,120 +29,6 @@
 #include "runtime/vmOperation.hpp"
 #include "runtime/thread.hpp"
 #include "runtime/threadSMR.hpp"
-<<<<<<< HEAD
-#include "code/codeCache.hpp"
-
-// The following classes are used for operations
-// initiated by a Java thread but that must
-// take place in the VMThread.
-
-#define VM_OP_ENUM(type)   VMOp_##type,
-
-// Note: When new VM_XXX comes up, add 'XXX' to the template table.
-#define VM_OPS_DO(template)                       \
-  template(None)                                  \
-  template(Cleanup)                               \
-  template(ThreadStop)                            \
-  template(ThreadDump)                            \
-  template(PrintThreads)                          \
-  template(FindDeadlocks)                         \
-  template(ClearICs)                              \
-  template(ForceSafepoint)                        \
-  template(ForceAsyncSafepoint)                   \
-  template(DeoptimizeFrame)                       \
-  template(DeoptimizeAll)                         \
-  template(ZombieAll)                             \
-  template(Verify)                                \
-  template(PrintJNI)                              \
-  template(HeapDumper)                            \
-  template(DeoptimizeTheWorld)                    \
-  template(CollectForMetadataAllocation)          \
-  template(GC_HeapInspection)                     \
-  template(GenCollectFull)                        \
-  template(GenCollectFullConcurrent)              \
-  template(GenCollectForAllocation)               \
-  template(ParallelGCFailedAllocation)            \
-  template(ParallelGCSystemGC)                    \
-  template(G1CollectForAllocation)                \
-  template(G1CollectFull)                         \
-  template(G1Concurrent)                          \
-  template(G1TryInitiateConcMark)                 \
-  template(ZMarkStart)                            \
-  template(ZMarkEnd)                              \
-  template(ZRelocateStart)                        \
-  template(ZVerify)                               \
-  template(HandshakeOneThread)                    \
-  template(HandshakeAllThreads)                   \
-  template(HandshakeFallback)                     \
-  template(EnableBiasedLocking)                   \
-  template(BulkRevokeBias)                        \
-  template(PopulateDumpSharedSpace)               \
-  template(JNIFunctionTableCopier)                \
-  template(RedefineClasses)                       \
-  template(UpdateForPopTopFrame)                  \
-  template(SetFramePop)                           \
-  template(GetOwnedMonitorInfo)                   \
-  template(GetObjectMonitorUsage)                 \
-  template(GetCurrentContendedMonitor)            \
-  template(GetStackTrace)                         \
-  template(GetMultipleStackTraces)                \
-  template(GetAllStackTraces)                     \
-  template(GetThreadListStackTraces)              \
-  template(GetFrameCount)                         \
-  template(GetFrameLocation)                      \
-  template(ChangeBreakpoints)                     \
-  template(GetOrSetLocal)                         \
-  template(GetCurrentLocation)                    \
-  template(EnterInterpOnlyMode)                   \
-  template(ChangeSingleStep)                      \
-  template(HeapWalkOperation)                     \
-  template(HeapIterateOperation)                  \
-  template(ReportJavaOutOfMemory)                 \
-  template(JFRCheckpoint)                         \
-  template(ShenandoahFullGC)                      \
-  template(ShenandoahInitMark)                    \
-  template(ShenandoahFinalMarkStartEvac)          \
-  template(ShenandoahFinalEvac)                   \
-  template(ShenandoahInitTraversalGC)             \
-  template(ShenandoahFinalTraversalGC)            \
-  template(ShenandoahInitUpdateRefs)              \
-  template(ShenandoahFinalUpdateRefs)             \
-  template(ShenandoahDegeneratedGC)               \
-  template(Exit)                                  \
-  template(LinuxDllLoad)                          \
-  template(RotateGCLog)                           \
-  template(WhiteBoxOperation)                     \
-  template(JVMCIResizeCounters)                   \
-  template(ClassLoaderStatsOperation)             \
-  template(ClassLoaderHierarchyOperation)         \
-  template(DumpHashtable)                         \
-  template(DumpTouchedMethods)                    \
-  template(MarkActiveNMethods)                    \
-  template(PrintCompileQueue)                     \
-  template(PrintClassHierarchy)                   \
-  template(ThreadSuspend)                         \
-  template(ThreadsSuspendJVMTI)                   \
-  template(ICBufferFull)                          \
-  template(ScavengeMonitors)                      \
-  template(PrintMetadata)                         \
-  template(GTestExecuteAtSafepoint)               \
-  template(JFROldObject)                          \
-  template(VM_Crac)                               \
-
-class VM_Operation : public StackObj {
- public:
-  enum VMOp_Type {
-    VM_OPS_DO(VM_OP_ENUM)
-    VMOp_Terminating
-  };
-
- private:
-  Thread*         _calling_thread;
-  long            _timestamp;
-  VM_Operation*   _next;
-  VM_Operation*   _prev;
-=======
->>>>>>> dfacda48
 
 // A hodge podge of commonly used VM Operations
 
