--- conflicted
+++ resolved
@@ -72,16 +72,12 @@
   static int          _vm_build_number;
   static unsigned int _data_cache_line_flush_size;
 
+  static void insert_features_names(char* buf, size_t buflen, const char* features_names[], uint64_t features = _features);
+
  public:
 
   static VirtualizationType _detected_virtualization;
 
-<<<<<<< HEAD
-  static void insert_features_names(char* buf, size_t buflen, const char* features_names[], uint64_t features = _features);
-
- public:
-=======
->>>>>>> 833f65ec
   // Called as part of the runtime services initialization which is
   // called from the management module initialization (via init_globals())
   // after argument parsing and attaching of the main thread has
