--- conflicted
+++ resolved
@@ -204,11 +204,8 @@
                com.sun.org.glassfish.,\
                com.oracle.xmlns.internal.,\
                com.oracle.webservices.internal.,\
-<<<<<<< HEAD
+	       oracle.jrockit.jfr.,\
                org.jcp.xml.dsig.internal.,\
-=======
-	       oracle.jrockit.jfr.,\
->>>>>>> ca3d1003
                jdk.internal.,\
                jdk.nashorn.internal.,\
                jdk.nashorn.tools.
@@ -252,11 +249,8 @@
                    com.sun.org.glassfish.,\
                    com.oracle.xmlns.internal.,\
                    com.oracle.webservices.internal.,\
-<<<<<<< HEAD
+		   oracle.jrockit.jfr.,\
                    org.jcp.xml.dsig.internal.,\
-=======
-		   oracle.jrockit.jfr.,\
->>>>>>> ca3d1003
                    jdk.internal.,\
                    jdk.nashorn.internal.,\
                    jdk.nashorn.tools.
